/* GDK - The GIMP Drawing Kit
 * Copyright (C) 2000 Red Hat, Inc.
 *
 * This library is free software; you can redistribute it and/or
 * modify it under the terms of the GNU Lesser General Public
 * License as published by the Free Software Foundation; either
 * version 2 of the License, or (at your option) any later version.
 *
 * This library is distributed in the hope that it will be useful,
 * but WITHOUT ANY WARRANTY; without even the implied warranty of
 * MERCHANTABILITY or FITNESS FOR A PARTICULAR PURPOSE.  See the GNU
 * Lesser General Public License for more details.
 *
 * You should have received a copy of the GNU Lesser General Public
 * License along with this library; if not, write to the
 * Free Software Foundation, Inc., 59 Temple Place - Suite 330,
 * Boston, MA 02111-1307, USA.
 */

/*
 * Modified by the GTK+ Team and others 1997-2000.  See the AUTHORS
 * file for a list of people on the GTK+ Team.  See the ChangeLog
 * files for a list of changes.  These files are distributed with
 * GTK+ at ftp://ftp.gtk.org/pub/gtk/.
 */

#include "config.h"

#include "gdkconfig.h"
#include "gdkdisplaymanagerprivate.h"
#include "gdkinternals.h"
#include "gdkmarshalers.h"
#include "gdkintl.h"

#ifdef GDK_WINDOWING_X11
#include "x11/gdkx.h"
#endif

#ifdef GDK_WINDOWING_QUARTZ
/* We immediately include gdkquartzdisplaymanager.h here instead of
 * gdkquartz.h so that we do not have to enable -xobjective-c for the
 * "generic" GDK source code.
 */
#include "quartz/gdkquartzdisplaymanager.h"
#endif

#ifdef GDK_WINDOWING_WIN32
#include "win32/gdkwin32.h"
#endif

#ifdef GDK_WINDOWING_WAYLAND
#include "wayland/gdkwayland.h"
#endif

/**
 * SECTION:gdkdisplaymanager
 * @Short_description: Maintains a list of all open GdkDisplays
 * @Title: GdkDisplayManager
 *
 * The purpose of the #GdkDisplayManager singleton object is to offer
 * notification when displays appear or disappear or the default display
 * changes.
 *
 * You can use gdk_display_manager_get() to obtain the GdkDisplayManager
 * singleton, but that should be rarely necessary. Typically, initializing
 * GTK+ opens a display that you can work with without ever accessing the
 * GdkDisplayManager.
 *
 * The GDK library can be built with support for multiple backends.
 * The GdkDisplayManager object determines which backend is used
 * at runtime.
 *
 * When writing backend-specific code that is supposed to work with
 * multiple GDK backends, you have to consider both compile time and
 * runtime. At compile time, use the #GDK_WINDOWING_X11, #GDK_WINDOWING_WIN32
 * macros, etc. to find out which backends are present in the GDK library
 * you are building your application against. At runtime, use type-check
 * macros like GDK_IS_X11_DISPLAY() to find out which backend is in use:
 *
 * <example id="backend-specific">
 * <title>Backend-specific code</title>
 * <programlisting>
 * #ifdef GDK_WINDOWING_X11
 *   if (GDK_IS_X11_DISPLAY (display))
 *     {
 *       /&ast; make X11-specific calls here &ast;/
 *     }
 *   else
 * #endif
 * #ifdef GDK_WINDOWING_QUARTZ
 *   if (GDK_IS_QUARTZ_DISPLAY (display))
 *     {
 *       /&ast; make Quartz-specific calls here &ast;/
*     }
 *   else
 * #endif
 *   g_error ("Unsupported GDK backend");
 * </programlisting>
 * </example>
 */


enum {
  PROP_0,
  PROP_DEFAULT_DISPLAY
};

enum {
  DISPLAY_OPENED,
  LAST_SIGNAL
};

static void gdk_display_manager_class_init   (GdkDisplayManagerClass *klass);
static void gdk_display_manager_set_property (GObject                *object,
                                              guint                   prop_id,
                                              const GValue           *value,
                                              GParamSpec             *pspec);
static void gdk_display_manager_get_property (GObject                *object,
                                              guint                   prop_id,
                                              GValue                 *value,
                                              GParamSpec             *pspec);

static guint signals[LAST_SIGNAL] = { 0 };

G_DEFINE_TYPE (GdkDisplayManager, gdk_display_manager, G_TYPE_OBJECT)

static void
gdk_display_manager_class_init (GdkDisplayManagerClass *klass)
{
  GObjectClass *object_class = G_OBJECT_CLASS (klass);

  object_class->set_property = gdk_display_manager_set_property;
  object_class->get_property = gdk_display_manager_get_property;

  /**
   * GdkDisplayManager::display-opened:
   * @manager: the object on which the signal is emitted
   * @display: the opened display
   *
   * The ::display-opened signal is emitted when a display is opened.
   *
   * Since: 2.2
   */
  signals[DISPLAY_OPENED] =
    g_signal_new (g_intern_static_string ("display-opened"),
                  G_OBJECT_CLASS_TYPE (object_class),
                  G_SIGNAL_RUN_LAST,
                  G_STRUCT_OFFSET (GdkDisplayManagerClass, display_opened),
                  NULL, NULL,
                  _gdk_marshal_VOID__OBJECT,
                  G_TYPE_NONE,
                  1,
                  GDK_TYPE_DISPLAY);

  g_object_class_install_property (object_class,
                                   PROP_DEFAULT_DISPLAY,
                                   g_param_spec_object ("default-display",
                                                        P_("Default Display"),
                                                        P_("The default display for GDK"),
                                                        GDK_TYPE_DISPLAY,
                                                        G_PARAM_READWRITE|G_PARAM_STATIC_NAME|
                                                        G_PARAM_STATIC_NICK|G_PARAM_STATIC_BLURB));
}

static void
gdk_display_manager_init (GdkDisplayManager *manager)
{
}

static void
gdk_display_manager_set_property (GObject      *object,
                                  guint         prop_id,
                                  const GValue *value,
                                  GParamSpec   *pspec)
{
  switch (prop_id)
    {
    case PROP_DEFAULT_DISPLAY:
      gdk_display_manager_set_default_display (GDK_DISPLAY_MANAGER (object),
                                               g_value_get_object (value));
      break;
    default:
      G_OBJECT_WARN_INVALID_PROPERTY_ID (object, prop_id, pspec);
      break;
    }
}

static void
gdk_display_manager_get_property (GObject      *object,
                                  guint         prop_id,
                                  GValue       *value,
                                  GParamSpec   *pspec)
{
  switch (prop_id)
    {
    case PROP_DEFAULT_DISPLAY:
      g_value_set_object (value,
                          gdk_display_manager_get_default_display (GDK_DISPLAY_MANAGER (object)));
      break;
    default:
      G_OBJECT_WARN_INVALID_PROPERTY_ID (object, prop_id, pspec);
      break;
    }
}

/**
 * gdk_display_manager_get:
 *
 * Gets the singleton #GdkDisplayManager object.
 *
 * When called for the first time, this function consults the
 * <envar>GDK_BACKEND</envar> environment variable to find out which
 * of the supported GDK backends to use (in case GDK has been compiled
 * with multiple backends).
 *
 * Returns: (transfer none): The global #GdkDisplayManager singleton;
 *     gdk_parse_args(), gdk_init(), or gdk_init_check() must have
 *     been called first.
 *
 * Since: 2.2
 **/
GdkDisplayManager*
gdk_display_manager_get (void)
{
  static GdkDisplayManager *manager = NULL;

  if (!manager)
    {
      const gchar *backend;

      backend = g_getenv ("GDK_BACKEND");
#ifdef GDK_WINDOWING_QUARTZ
      if (backend == NULL || strcmp (backend, "quartz") == 0)
        manager = g_object_new (gdk_quartz_display_manager_get_type (), NULL);
      else
#endif
#ifdef GDK_WINDOWING_WIN32
      if (backend == NULL || strcmp (backend, "win32") == 0)
        manager = g_object_new (gdk_win32_display_manager_get_type (), NULL);
      else
#endif
<<<<<<< HEAD
#ifdef GDK_WINDOWING_WAYLAND
      if (backend == NULL || strcmp (backend, "wayland") == 0)
        manager = g_object_new (gdk_wayland_display_manager_get_type (), NULL);
=======
#ifdef GDK_WINDOWING_X11
      if (backend == NULL || strcmp (backend, "x11") == 0)
        manager = g_object_new (gdk_x11_display_manager_get_type (), NULL);
>>>>>>> f04504ac
      else
#endif
      if (backend != NULL)
        g_error ("Unsupported GDK backend: %s", backend);
      else
        g_error ("No GDK backend found");
    }

  return manager;
}

/**
 * gdk_display_manager_get_default_display:
 * @manager: a #GdkDisplayManager
 *
 * Gets the default #GdkDisplay.
 *
 * Returns: (transfer none): a #GdkDisplay, or %NULL
 *     if there is no default display.
 *
 * Since: 2.2
 */
GdkDisplay *
gdk_display_manager_get_default_display (GdkDisplayManager *manager)
{
  return GDK_DISPLAY_MANAGER_GET_CLASS (manager)->get_default_display (manager);
}

/**
 * gdk_display_get_default:
 *
 * Gets the default #GdkDisplay. This is a convenience
 * function for
 * <literal>gdk_display_manager_get_default_display (gdk_display_manager_get ())</literal>.
 *
 * Returns: (transfer none): a #GdkDisplay, or %NULL if there is no default
 *   display.
 *
 * Since: 2.2
 */
GdkDisplay *
gdk_display_get_default (void)
{
  return gdk_display_manager_get_default_display (gdk_display_manager_get ());
}

/**
 * gdk_screen_get_default:
 *
 * Gets the default screen for the default display. (See
 * gdk_display_get_default ()).
 *
 * Returns: (transfer none): a #GdkScreen, or %NULL if there is no default display.
 *
 * Since: 2.2
 */
GdkScreen *
gdk_screen_get_default (void)
{
  GdkDisplay *default_display;

  default_display = gdk_display_get_default ();

  if (default_display)
    return gdk_display_get_default_screen (default_display);
  else
    return NULL;
}

/**
 * gdk_display_manager_set_default_display:
 * @manager: a #GdkDisplayManager
 * @display: a #GdkDisplay
 * 
 * Sets @display as the default display.
 *
 * Since: 2.2
 **/
void
gdk_display_manager_set_default_display (GdkDisplayManager *manager,
                                         GdkDisplay        *display)
{
  GDK_DISPLAY_MANAGER_GET_CLASS (manager)->set_default_display (manager, display);

  g_object_notify (G_OBJECT (manager), "default-display");
}

/**
 * gdk_display_manager_list_displays:
 * @manager: a #GdkDisplayManager
 *
 * List all currently open displays.
 *
 * Return value: (transfer container) (element-type GdkDisplay): a newly
 *     allocated #GSList of #GdkDisplay objects. Free with g_slist_free()
 *     when you are done with it.
 *
 * Since: 2.2
 **/
GSList *
gdk_display_manager_list_displays (GdkDisplayManager *manager)
{
  return GDK_DISPLAY_MANAGER_GET_CLASS (manager)->list_displays (manager);
}

/**
 * gdk_display_manager_open_display:
 * @manager: a #GdkDisplayManager
 * @name: the name of the display to open
 *
 * Opens a display.
 *
 * Return value: (transfer none): a #GdkDisplay, or %NULL
 *     if the display could not be opened
 *
 * Since: 3.0
 */
GdkDisplay *
gdk_display_manager_open_display (GdkDisplayManager *manager,
                                  const gchar       *name)
{
  return GDK_DISPLAY_MANAGER_GET_CLASS (manager)->open_display (manager, name);
}

/**
 * gdk_atom_intern:
 * @atom_name: a string.
 * @only_if_exists: if %TRUE, GDK is allowed to not create a new atom, but
 *   just return %GDK_NONE if the requested atom doesn't already
 *   exists. Currently, the flag is ignored, since checking the
 *   existance of an atom is as expensive as creating it.
 *
 * Finds or creates an atom corresponding to a given string.
 *
 * Returns: (transfer none): the atom corresponding to @atom_name.
 */
GdkAtom
gdk_atom_intern (const gchar *atom_name,
                 gboolean     only_if_exists)
{
  GdkDisplayManager *manager = gdk_display_manager_get ();

  return GDK_DISPLAY_MANAGER_GET_CLASS (manager)->atom_intern (manager, atom_name, TRUE);
}

/**
 * gdk_atom_intern_static_string:
 * @atom_name: a static string
 *
 * Finds or creates an atom corresponding to a given string.
 *
 * Note that this function is identical to gdk_atom_intern() except
 * that if a new #GdkAtom is created the string itself is used rather
 * than a copy. This saves memory, but can only be used if the string
 * will <emphasis>always</emphasis> exist. It can be used with statically
 * allocated strings in the main program, but not with statically
 * allocated memory in dynamically loaded modules, if you expect to
 * ever unload the module again (e.g. do not use this function in
 * GTK+ theme engines).
 *
 * Returns: (transfer none): the atom corresponding to @atom_name
 *
 * Since: 2.10
 */
GdkAtom
gdk_atom_intern_static_string (const gchar *atom_name)
{
  GdkDisplayManager *manager = gdk_display_manager_get ();

  return GDK_DISPLAY_MANAGER_GET_CLASS (manager)->atom_intern (manager, atom_name, FALSE);
}

/**
 * gdk_atom_name:
 * @atom: a #GdkAtom.
 *
 * Determines the string corresponding to an atom.
 *
 * Returns: a newly-allocated string containing the string
 *   corresponding to @atom. When you are done with the
 *   return value, you should free it using g_free().
 */
gchar *
gdk_atom_name (GdkAtom atom)
{
  GdkDisplayManager *manager = gdk_display_manager_get ();

  return GDK_DISPLAY_MANAGER_GET_CLASS (manager)->get_atom_name (manager, atom);
}<|MERGE_RESOLUTION|>--- conflicted
+++ resolved
@@ -239,15 +239,14 @@
         manager = g_object_new (gdk_win32_display_manager_get_type (), NULL);
       else
 #endif
-<<<<<<< HEAD
 #ifdef GDK_WINDOWING_WAYLAND
       if (backend == NULL || strcmp (backend, "wayland") == 0)
         manager = g_object_new (gdk_wayland_display_manager_get_type (), NULL);
-=======
+      else
+#endif
 #ifdef GDK_WINDOWING_X11
       if (backend == NULL || strcmp (backend, "x11") == 0)
         manager = g_object_new (gdk_x11_display_manager_get_type (), NULL);
->>>>>>> f04504ac
       else
 #endif
       if (backend != NULL)
