/* GTK - The GIMP Toolkit
 * Copyright (C) 1995-1997 Peter Mattis, Spencer Kimball and Josh MacDonald
 *
 * This library is free software; you can redistribute it and/or
 * modify it under the terms of the GNU Lesser General Public
 * License as published by the Free Software Foundation; either
 * version 2 of the License, or (at your option) any later version.
 *
 * This library is distributed in the hope that it will be useful,
 * but WITHOUT ANY WARRANTY; without even the implied warranty of
 * MERCHANTABILITY or FITNESS FOR A PARTICULAR PURPOSE.	 See the GNU
 * Lesser General Public License for more details.
 *
 * You should have received a copy of the GNU Lesser General Public
 * License along with this library; if not, write to the
 * Free Software Foundation, Inc., 59 Temple Place - Suite 330,
 * Boston, MA 02111-1307, USA.
 */

/*
 * Modified by the GTK+ Team and others 1997-2000.  See the AUTHORS
 * file for a list of people on the GTK+ Team.  See the ChangeLog
 * files for a list of changes.  These files are distributed with
 * GTK+ at ftp://ftp.gtk.org/pub/gtk/. 
 */

#include "config.h"
#include <stdarg.h>
#include <string.h>
#include <locale.h>
#include "gtkcontainer.h"
#include "gtkaccelmap.h"
#include "gtkclipboard.h"
#include "gtkiconfactory.h"
#include "gtkintl.h"
#include "gtkmain.h"
#include "gtkmarshalers.h"
#include "gtkrc.h"
#include "gtkselection.h"
#include "gtksettings.h"
#include "gtksizegroup.h"
#include "gtkwidget.h"
#include "gtkwindow.h"
#include "gtkbindings.h"
#include "gtkprivate.h"
#include "gdk/gdk.h"
#include "gdk/gdkprivate.h" /* Used in gtk_reset_shapes_recurse to avoid copy */
#include <gobject/gvaluecollector.h>
#include <gobject/gobjectnotifyqueue.c>
#include "gdk/gdkkeysyms.h"
#include "gtkaccessible.h"
#include "gtktooltip.h"
#include "gtkinvisible.h"
#include "gtkbuildable.h"
#include "gtkbuilderprivate.h"
#include "gtkextendedlayout.h"
#include "gtkalias.h"

/**
 * SECTION:gtkwidget
 * @Short_description: Base class for all widgets
 * @Title: GtkWidget
 *
 * GtkWidget is the base class all widgets in GTK+ derive from. It manages the
 * widget lifecycle, states and style.
 *
 * <refsect2 id="style-properties">
 * <para>
 * <structname>GtkWidget</structname> introduces <firstterm>style
 * properties</firstterm> - these are basically object properties that are stored
 * not on the object, but in the style object associated to the widget. Style
 * properties are set in <link linkend="gtk-Resource-Files">resource files</link>.
 * This mechanism is used for configuring such things as the location of the
 * scrollbar arrows through the theme, giving theme authors more control over the
 * look of applications without the need to write a theme engine in C.
 * </para>
 * <para>
 * Use gtk_widget_class_install_style_property() to install style properties for
 * a widget class, gtk_widget_class_find_style_property() or
 * gtk_widget_class_list_style_properties() to get information about existing
 * style properties and gtk_widget_style_get_property(), gtk_widget_style_get() or
 * gtk_widget_style_get_valist() to obtain the value of a style property.
 * </para>
 * </refsect2>
 * <refsect2 id="GtkWidget-BUILDER-UI">
 * <title>GtkWidget as GtkBuildable</title>
 * <para>
 * The GtkWidget implementation of the GtkBuildable interface supports a
 * custom &lt;accelerator&gt; element, which has attributes named key,
 * modifiers and signal and allows to specify accelerators.
 * </para>
 * <example>
 * <title>A UI definition fragment specifying an accelerator</title>
 * <programlisting><![CDATA[
 * <object class="GtkButton">
 *   <accelerator key="q" modifiers="GDK_CONTROL_MASK" signal="clicked"/>
 * </object>
 * ]]></programlisting>
 * </example>
 * <para>
 * In addition to accelerators, <structname>GtkWidget</structname> also support a
 * custom &lt;accessible&gt; element, which supports actions and relations.
 * Properties on the accessible implementation of an object can be set by accessing the
 * internal child "accessible" of a <structname>GtkWidget</structname>.
 * </para>
 * <example>
 * <title>A UI definition fragment specifying an accessible</title>
 * <programlisting><![CDATA[
 * <object class="GtkButton" id="label1"/>
 *   <property name="label">I am a Label for a Button</property>
 * </object>
 * <object class="GtkButton" id="button1">
 *   <accessibility>
 *     <action action_name="click" translatable="yes">Click the button.</action>
 *     <relation target="label1" type="labelled-by"/>
 *   </accessibility>
 *   <child internal-child="accessible">
 *     <object class="AtkObject" id="a11y-button1">
 *       <property name="AtkObject::name">Clickable Button</property>
 *     </object>
 *   </child>
 * </object>
 * ]]></programlisting>
 * </example>
 * </refsect2>
 */

#define WIDGET_CLASS(w)	 GTK_WIDGET_GET_CLASS (w)
#define	INIT_PATH_SIZE	(512)


enum {
  SHOW,
  HIDE,
  MAP,
  UNMAP,
  REALIZE,
  UNREALIZE,
  SIZE_REQUEST,
  SIZE_ALLOCATE,
  STATE_CHANGED,
  PARENT_SET,
  HIERARCHY_CHANGED,
  STYLE_SET,
  DIRECTION_CHANGED,
  GRAB_NOTIFY,
  CHILD_NOTIFY,
  MNEMONIC_ACTIVATE,
  GRAB_FOCUS,
  FOCUS,
  MOVE_FOCUS,
  EVENT,
  EVENT_AFTER,
  BUTTON_PRESS_EVENT,
  BUTTON_RELEASE_EVENT,
  SCROLL_EVENT,
  MOTION_NOTIFY_EVENT,
  DELETE_EVENT,
  DESTROY_EVENT,
  EXPOSE_EVENT,
  KEY_PRESS_EVENT,
  KEY_RELEASE_EVENT,
  ENTER_NOTIFY_EVENT,
  LEAVE_NOTIFY_EVENT,
  CONFIGURE_EVENT,
  FOCUS_IN_EVENT,
  FOCUS_OUT_EVENT,
  MAP_EVENT,
  UNMAP_EVENT,
  PROPERTY_NOTIFY_EVENT,
  SELECTION_CLEAR_EVENT,
  SELECTION_REQUEST_EVENT,
  SELECTION_NOTIFY_EVENT,
  SELECTION_GET,
  SELECTION_RECEIVED,
  PROXIMITY_IN_EVENT,
  PROXIMITY_OUT_EVENT,
  DRAG_BEGIN,
  DRAG_END,
  DRAG_DATA_DELETE,
  DRAG_LEAVE,
  DRAG_MOTION,
  DRAG_DROP,
  DRAG_DATA_GET,
  DRAG_DATA_RECEIVED,
  CLIENT_EVENT,
  NO_EXPOSE_EVENT,
  VISIBILITY_NOTIFY_EVENT,
  WINDOW_STATE_EVENT,
  POPUP_MENU,
  SHOW_HELP,
  ACCEL_CLOSURES_CHANGED,
  SCREEN_CHANGED,
  CAN_ACTIVATE_ACCEL,
  GRAB_BROKEN,
  COMPOSITED_CHANGED,
  QUERY_TOOLTIP,
  KEYNAV_FAILED,
  DRAG_FAILED,
  DAMAGE_EVENT,
  LAST_SIGNAL
};

enum {
  PROP_0,
  PROP_NAME,
  PROP_PARENT,
  PROP_WIDTH_REQUEST,
  PROP_HEIGHT_REQUEST,
  PROP_VISIBLE,
  PROP_SENSITIVE,
  PROP_APP_PAINTABLE,
  PROP_CAN_FOCUS,
  PROP_HAS_FOCUS,
  PROP_IS_FOCUS,
  PROP_CAN_DEFAULT,
  PROP_HAS_DEFAULT,
  PROP_RECEIVES_DEFAULT,
  PROP_COMPOSITE_CHILD,
  PROP_STYLE,
  PROP_EVENTS,
  PROP_EXTENSION_EVENTS,
  PROP_NO_SHOW_ALL,
  PROP_HAS_TOOLTIP,
  PROP_TOOLTIP_MARKUP,
  PROP_TOOLTIP_TEXT,
  PROP_WINDOW,
  PROP_DOUBLE_BUFFERED
};

typedef	struct	_GtkStateData	 GtkStateData;

struct _GtkStateData
{
  GtkStateType  state;
  guint		state_restoration : 1;
  guint         parent_sensitive : 1;
  guint		use_forall : 1;
};

/* --- prototypes --- */
static void	gtk_widget_class_init		(GtkWidgetClass     *klass);
static void	gtk_widget_base_class_finalize	(GtkWidgetClass     *klass);
static void	gtk_widget_init			(GtkWidget          *widget);
static void	gtk_widget_set_property		 (GObject           *object,
						  guint              prop_id,
						  const GValue      *value,
						  GParamSpec        *pspec);
static void	gtk_widget_get_property		 (GObject           *object,
						  guint              prop_id,
						  GValue            *value,
						  GParamSpec        *pspec);
static void	gtk_widget_dispose		 (GObject	    *object);
static void	gtk_widget_real_destroy		 (GtkObject	    *object);
static void	gtk_widget_finalize		 (GObject	    *object);
static void	gtk_widget_real_show		 (GtkWidget	    *widget);
static void	gtk_widget_real_hide		 (GtkWidget	    *widget);
static void	gtk_widget_real_map		 (GtkWidget	    *widget);
static void	gtk_widget_real_unmap		 (GtkWidget	    *widget);
static void	gtk_widget_real_realize		 (GtkWidget	    *widget);
static void	gtk_widget_real_unrealize	 (GtkWidget	    *widget);
static void	gtk_widget_real_size_request	 (GtkWidget	    *widget,
						  GtkRequisition    *requisition);
static void	gtk_widget_real_size_allocate	 (GtkWidget	    *widget,
						  GtkAllocation	    *allocation);
static void	gtk_widget_real_style_set        (GtkWidget         *widget,
                                                  GtkStyle          *previous_style);
static void	gtk_widget_real_direction_changed(GtkWidget         *widget,
                                                  GtkTextDirection   previous_direction);

static void	gtk_widget_real_grab_focus	 (GtkWidget         *focus_widget);
static gboolean gtk_widget_real_query_tooltip    (GtkWidget         *widget,
						  gint               x,
						  gint               y,
						  gboolean           keyboard_tip,
						  GtkTooltip        *tooltip);
static gboolean gtk_widget_real_show_help        (GtkWidget         *widget,
                                                  GtkWidgetHelpType  help_type);

static void	gtk_widget_dispatch_child_properties_changed	(GtkWidget        *object,
								 guint             n_pspecs,
								 GParamSpec      **pspecs);
static gboolean		gtk_widget_real_key_press_event   	(GtkWidget        *widget,
								 GdkEventKey      *event);
static gboolean		gtk_widget_real_key_release_event 	(GtkWidget        *widget,
								 GdkEventKey      *event);
static gboolean		gtk_widget_real_focus_in_event   	 (GtkWidget       *widget,
								  GdkEventFocus   *event);
static gboolean		gtk_widget_real_focus_out_event   	(GtkWidget        *widget,
								 GdkEventFocus    *event);
static gboolean		gtk_widget_real_focus			(GtkWidget        *widget,
								 GtkDirectionType  direction);
static void             gtk_widget_real_move_focus              (GtkWidget        *widget,
                                                                 GtkDirectionType  direction);
static gboolean		gtk_widget_real_keynav_failed		(GtkWidget        *widget,
								 GtkDirectionType  direction);
static PangoContext*	gtk_widget_peek_pango_context		(GtkWidget	  *widget);
static void     	gtk_widget_update_pango_context		(GtkWidget	  *widget);
static void		gtk_widget_propagate_state		(GtkWidget	  *widget,
								 GtkStateData 	  *data);
static void             gtk_widget_reset_rc_style               (GtkWidget        *widget);
static void		gtk_widget_set_style_internal		(GtkWidget	  *widget,
								 GtkStyle	  *style,
								 gboolean	   initial_emission);
static gint		gtk_widget_event_internal		(GtkWidget	  *widget,
								 GdkEvent	  *event);
static gboolean		gtk_widget_real_mnemonic_activate	(GtkWidget	  *widget,
								 gboolean	   group_cycling);
static void		gtk_widget_aux_info_destroy		(GtkWidgetAuxInfo *aux_info);
static AtkObject*	gtk_widget_real_get_accessible		(GtkWidget	  *widget);
static void		gtk_widget_accessible_interface_init	(AtkImplementorIface *iface);
static AtkObject*	gtk_widget_ref_accessible		(AtkImplementor *implementor);
static void             gtk_widget_invalidate_widget_windows    (GtkWidget        *widget,
								 GdkRegion        *region);
static GdkScreen *      gtk_widget_get_screen_unchecked         (GtkWidget        *widget);
static void		gtk_widget_queue_shallow_draw		(GtkWidget        *widget);
static gboolean         gtk_widget_real_can_activate_accel      (GtkWidget *widget,
                                                                 guint      signal_id);

static void             gtk_widget_real_set_has_tooltip         (GtkWidget *widget,
								 gboolean   has_tooltip,
								 gboolean   force);
static void             gtk_widget_buildable_interface_init     (GtkBuildableIface *iface);
static void             gtk_widget_buildable_set_name           (GtkBuildable     *buildable,
                                                                 const gchar      *name);
static const gchar *    gtk_widget_buildable_get_name           (GtkBuildable     *buildable);
static GObject *        gtk_widget_buildable_get_internal_child (GtkBuildable *buildable,
								 GtkBuilder   *builder,
								 const gchar  *childname);
static void             gtk_widget_buildable_set_buildable_property (GtkBuildable     *buildable,
								     GtkBuilder       *builder,
								     const gchar      *name,
								     const GValue     *value);
static gboolean         gtk_widget_buildable_custom_tag_start   (GtkBuildable     *buildable,
                                                                 GtkBuilder       *builder,
                                                                 GObject          *child,
                                                                 const gchar      *tagname,
                                                                 GMarkupParser    *parser,
                                                                 gpointer         *data);
static void             gtk_widget_buildable_custom_finished    (GtkBuildable     *buildable,
                                                                 GtkBuilder       *builder,
                                                                 GObject          *child,
                                                                 const gchar      *tagname,
                                                                 gpointer          data);
static void             gtk_widget_buildable_parser_finished    (GtkBuildable     *buildable,
                                                                 GtkBuilder       *builder);

static void             gtk_widget_extended_layout_init         (GtkExtendedLayoutIface *iface);
static void             gtk_widget_real_get_desired_width       (GtkExtendedLayout *layout,
                                                                 gint              *minimum_size,
                                                                 gint              *natural_size);
static void             gtk_widget_real_get_desired_height      (GtkExtendedLayout *layout,
                                                                 gint              *minimum_size,
                                                                 gint              *natural_size);

static void             gtk_widget_queue_tooltip_query          (GtkWidget *widget);
     
static void gtk_widget_set_usize_internal (GtkWidget *widget,
					   gint       width,
					   gint       height);
static void gtk_widget_get_draw_rectangle (GtkWidget    *widget,
					   GdkRectangle *rect);


/* --- variables --- */
static gpointer         gtk_widget_parent_class = NULL;
static guint            widget_signals[LAST_SIGNAL] = { 0 };
static GtkStyle        *gtk_default_style = NULL;
static GSList          *colormap_stack = NULL;
static guint            composite_child_stack = 0;
static GtkTextDirection gtk_default_direction = GTK_TEXT_DIR_LTR;
static GParamSpecPool  *style_property_spec_pool = NULL;

static GQuark		quark_property_parser = 0;
static GQuark		quark_aux_info = 0;
static GQuark		quark_accel_path = 0;
static GQuark		quark_accel_closures = 0;
static GQuark		quark_event_mask = 0;
static GQuark		quark_extension_event_mode = 0;
static GQuark		quark_parent_window = 0;
static GQuark		quark_pointer_window = 0;
static GQuark		quark_shape_info = 0;
static GQuark		quark_input_shape_info = 0;
static GQuark		quark_colormap = 0;
static GQuark		quark_pango_context = 0;
static GQuark		quark_rc_style = 0;
static GQuark		quark_accessible_object = 0;
static GQuark		quark_mnemonic_labels = 0;
static GQuark		quark_tooltip_markup = 0;
static GQuark		quark_has_tooltip = 0;
static GQuark		quark_tooltip_window = 0;
GParamSpecPool         *_gtk_widget_child_property_pool = NULL;
GObjectNotifyContext   *_gtk_widget_child_property_notify_context = NULL;

/* --- functions --- */
GType
gtk_widget_get_type (void)
{
  static GType widget_type = 0;

  if (G_UNLIKELY (widget_type == 0))
    {
      const GTypeInfo widget_info =
      {
	sizeof (GtkWidgetClass),
	NULL,		/* base_init */
	(GBaseFinalizeFunc) gtk_widget_base_class_finalize,
	(GClassInitFunc) gtk_widget_class_init,
	NULL,		/* class_finalize */
	NULL,		/* class_init */
	sizeof (GtkWidget),
	0,		/* n_preallocs */
	(GInstanceInitFunc) gtk_widget_init,
	NULL,		/* value_table */
      };

      const GInterfaceInfo accessibility_info =
      {
	(GInterfaceInitFunc) gtk_widget_accessible_interface_init,
	(GInterfaceFinalizeFunc) NULL,
	NULL /* interface data */
      };

      const GInterfaceInfo buildable_info =
      {
	(GInterfaceInitFunc) gtk_widget_buildable_interface_init,
	(GInterfaceFinalizeFunc) NULL,
	NULL /* interface data */
      };

      const GInterfaceInfo layout_info =
      {
	(GInterfaceInitFunc) gtk_widget_extended_layout_init,
	(GInterfaceFinalizeFunc) NULL,
	NULL /* interface data */
      };

      widget_type = g_type_register_static (GTK_TYPE_OBJECT, "GtkWidget",
                                           &widget_info, G_TYPE_FLAG_ABSTRACT);

      g_type_add_interface_static (widget_type, ATK_TYPE_IMPLEMENTOR,
                                   &accessibility_info) ;
      g_type_add_interface_static (widget_type, GTK_TYPE_BUILDABLE,
                                   &buildable_info) ;
      g_type_add_interface_static (widget_type, GTK_TYPE_EXTENDED_LAYOUT,
                                   &layout_info) ;
    }

  return widget_type;
}

static void
child_property_notify_dispatcher (GObject     *object,
				  guint        n_pspecs,
				  GParamSpec **pspecs)
{
  GTK_WIDGET_GET_CLASS (object)->dispatch_child_properties_changed (GTK_WIDGET (object), n_pspecs, pspecs);
}

static void
gtk_widget_class_init (GtkWidgetClass *klass)
{
  static GObjectNotifyContext cpn_context = { 0, NULL, NULL };
  GObjectClass *gobject_class = G_OBJECT_CLASS (klass);
  GtkObjectClass *object_class = GTK_OBJECT_CLASS (klass);
  GtkBindingSet *binding_set;

  gtk_widget_parent_class = g_type_class_peek_parent (klass);

  quark_property_parser = g_quark_from_static_string ("gtk-rc-property-parser");
  quark_aux_info = g_quark_from_static_string ("gtk-aux-info");
  quark_accel_path = g_quark_from_static_string ("gtk-accel-path");
  quark_accel_closures = g_quark_from_static_string ("gtk-accel-closures");
  quark_event_mask = g_quark_from_static_string ("gtk-event-mask");
  quark_extension_event_mode = g_quark_from_static_string ("gtk-extension-event-mode");
  quark_parent_window = g_quark_from_static_string ("gtk-parent-window");
  quark_pointer_window = g_quark_from_static_string ("gtk-pointer-window");
  quark_shape_info = g_quark_from_static_string ("gtk-shape-info");
  quark_input_shape_info = g_quark_from_static_string ("gtk-input-shape-info");
  quark_colormap = g_quark_from_static_string ("gtk-colormap");
  quark_pango_context = g_quark_from_static_string ("gtk-pango-context");
  quark_rc_style = g_quark_from_static_string ("gtk-rc-style");
  quark_accessible_object = g_quark_from_static_string ("gtk-accessible-object");
  quark_mnemonic_labels = g_quark_from_static_string ("gtk-mnemonic-labels");
  quark_tooltip_markup = g_quark_from_static_string ("gtk-tooltip-markup");
  quark_has_tooltip = g_quark_from_static_string ("gtk-has-tooltip");
  quark_tooltip_window = g_quark_from_static_string ("gtk-tooltip-window");

  style_property_spec_pool = g_param_spec_pool_new (FALSE);
  _gtk_widget_child_property_pool = g_param_spec_pool_new (TRUE);
  cpn_context.quark_notify_queue = g_quark_from_static_string ("GtkWidget-child-property-notify-queue");
  cpn_context.dispatcher = child_property_notify_dispatcher;
  _gtk_widget_child_property_notify_context = &cpn_context;

  gobject_class->dispose = gtk_widget_dispose;
  gobject_class->finalize = gtk_widget_finalize;
  gobject_class->set_property = gtk_widget_set_property;
  gobject_class->get_property = gtk_widget_get_property;

  object_class->destroy = gtk_widget_real_destroy;
  
  klass->activate_signal = 0;
  klass->set_scroll_adjustments_signal = 0;
  klass->dispatch_child_properties_changed = gtk_widget_dispatch_child_properties_changed;
  klass->show = gtk_widget_real_show;
  klass->show_all = gtk_widget_show;
  klass->hide = gtk_widget_real_hide;
  klass->hide_all = gtk_widget_hide;
  klass->map = gtk_widget_real_map;
  klass->unmap = gtk_widget_real_unmap;
  klass->realize = gtk_widget_real_realize;
  klass->unrealize = gtk_widget_real_unrealize;
  klass->size_request = gtk_widget_real_size_request;
  klass->size_allocate = gtk_widget_real_size_allocate;
  klass->state_changed = NULL;
  klass->parent_set = NULL;
  klass->hierarchy_changed = NULL;
  klass->style_set = gtk_widget_real_style_set;
  klass->direction_changed = gtk_widget_real_direction_changed;
  klass->grab_notify = NULL;
  klass->child_notify = NULL;
  klass->mnemonic_activate = gtk_widget_real_mnemonic_activate;
  klass->grab_focus = gtk_widget_real_grab_focus;
  klass->focus = gtk_widget_real_focus;
  klass->event = NULL;
  klass->button_press_event = NULL;
  klass->button_release_event = NULL;
  klass->motion_notify_event = NULL;
  klass->delete_event = NULL;
  klass->destroy_event = NULL;
  klass->expose_event = NULL;
  klass->key_press_event = gtk_widget_real_key_press_event;
  klass->key_release_event = gtk_widget_real_key_release_event;
  klass->enter_notify_event = NULL;
  klass->leave_notify_event = NULL;
  klass->configure_event = NULL;
  klass->focus_in_event = gtk_widget_real_focus_in_event;
  klass->focus_out_event = gtk_widget_real_focus_out_event;
  klass->map_event = NULL;
  klass->unmap_event = NULL;
  klass->window_state_event = NULL;
  klass->property_notify_event = _gtk_selection_property_notify;
  klass->selection_clear_event = gtk_selection_clear;
  klass->selection_request_event = _gtk_selection_request;
  klass->selection_notify_event = _gtk_selection_notify;
  klass->selection_received = NULL;
  klass->proximity_in_event = NULL;
  klass->proximity_out_event = NULL;
  klass->drag_begin = NULL;
  klass->drag_end = NULL;
  klass->drag_data_delete = NULL;
  klass->drag_leave = NULL;
  klass->drag_motion = NULL;
  klass->drag_drop = NULL;
  klass->drag_data_received = NULL;
  klass->screen_changed = NULL;
  klass->can_activate_accel = gtk_widget_real_can_activate_accel;
  klass->grab_broken_event = NULL;
  klass->query_tooltip = gtk_widget_real_query_tooltip;

  klass->show_help = gtk_widget_real_show_help;
  
  /* Accessibility support */
  klass->get_accessible = gtk_widget_real_get_accessible;

  klass->no_expose_event = NULL;

  g_object_class_install_property (gobject_class,
				   PROP_NAME,
				   g_param_spec_string ("name",
 							P_("Widget name"),
							P_("The name of the widget"),
							NULL,
							GTK_PARAM_READWRITE));
  g_object_class_install_property (gobject_class,
				   PROP_PARENT,
				   g_param_spec_object ("parent",
							P_("Parent widget"), 
							P_("The parent widget of this widget. Must be a Container widget"),
							GTK_TYPE_CONTAINER,
							GTK_PARAM_READWRITE));

  g_object_class_install_property (gobject_class,
				   PROP_WIDTH_REQUEST,
				   g_param_spec_int ("width-request",
 						     P_("Width request"),
 						     P_("Override for width request of the widget, or -1 if natural request should be used"),
 						     -1,
 						     G_MAXINT,
 						     -1,
 						     GTK_PARAM_READWRITE));
  g_object_class_install_property (gobject_class,
				   PROP_HEIGHT_REQUEST,
				   g_param_spec_int ("height-request",
 						     P_("Height request"),
 						     P_("Override for height request of the widget, or -1 if natural request should be used"),
 						     -1,
 						     G_MAXINT,
 						     -1,
 						     GTK_PARAM_READWRITE));
  g_object_class_install_property (gobject_class,
				   PROP_VISIBLE,
				   g_param_spec_boolean ("visible",
 							 P_("Visible"),
 							 P_("Whether the widget is visible"),
 							 FALSE,
 							 GTK_PARAM_READWRITE));
  g_object_class_install_property (gobject_class,
				   PROP_SENSITIVE,
				   g_param_spec_boolean ("sensitive",
 							 P_("Sensitive"),
 							 P_("Whether the widget responds to input"),
 							 TRUE,
 							 GTK_PARAM_READWRITE));
  g_object_class_install_property (gobject_class,
				   PROP_APP_PAINTABLE,
				   g_param_spec_boolean ("app-paintable",
 							 P_("Application paintable"),
 							 P_("Whether the application will paint directly on the widget"),
 							 FALSE,
 							 GTK_PARAM_READWRITE));
  g_object_class_install_property (gobject_class,
				   PROP_CAN_FOCUS,
				   g_param_spec_boolean ("can-focus",
 							 P_("Can focus"),
 							 P_("Whether the widget can accept the input focus"),
 							 FALSE,
 							 GTK_PARAM_READWRITE));
  g_object_class_install_property (gobject_class,
				   PROP_HAS_FOCUS,
				   g_param_spec_boolean ("has-focus",
 							 P_("Has focus"),
 							 P_("Whether the widget has the input focus"),
 							 FALSE,
 							 GTK_PARAM_READWRITE));
  g_object_class_install_property (gobject_class,
				   PROP_IS_FOCUS,
				   g_param_spec_boolean ("is-focus",
 							 P_("Is focus"),
 							 P_("Whether the widget is the focus widget within the toplevel"),
 							 FALSE,
 							 GTK_PARAM_READWRITE));
  g_object_class_install_property (gobject_class,
				   PROP_CAN_DEFAULT,
				   g_param_spec_boolean ("can-default",
 							 P_("Can default"),
 							 P_("Whether the widget can be the default widget"),
 							 FALSE,
 							 GTK_PARAM_READWRITE));
  g_object_class_install_property (gobject_class,
				   PROP_HAS_DEFAULT,
				   g_param_spec_boolean ("has-default",
 							 P_("Has default"),
 							 P_("Whether the widget is the default widget"),
 							 FALSE,
 							 GTK_PARAM_READWRITE));
  g_object_class_install_property (gobject_class,
				   PROP_RECEIVES_DEFAULT,
				   g_param_spec_boolean ("receives-default",
 							 P_("Receives default"),
 							 P_("If TRUE, the widget will receive the default action when it is focused"),
 							 FALSE,
 							 GTK_PARAM_READWRITE));
  g_object_class_install_property (gobject_class,
				   PROP_COMPOSITE_CHILD,
				   g_param_spec_boolean ("composite-child",
 							 P_("Composite child"),
 							 P_("Whether the widget is part of a composite widget"),
 							 FALSE,
 							 GTK_PARAM_READABLE));
  g_object_class_install_property (gobject_class,
				   PROP_STYLE,
				   g_param_spec_object ("style",
 							P_("Style"),
 							P_("The style of the widget, which contains information about how it will look (colors etc)"),
 							GTK_TYPE_STYLE,
 							GTK_PARAM_READWRITE));
  g_object_class_install_property (gobject_class,
				   PROP_EVENTS,
				   g_param_spec_flags ("events",
 						       P_("Events"),
 						       P_("The event mask that decides what kind of GdkEvents this widget gets"),
 						       GDK_TYPE_EVENT_MASK,
 						       GDK_STRUCTURE_MASK,
 						       GTK_PARAM_READWRITE));
  g_object_class_install_property (gobject_class,
				   PROP_EXTENSION_EVENTS,
				   g_param_spec_enum ("extension-events",
 						      P_("Extension events"),
 						      P_("The mask that decides what kind of extension events this widget gets"),
 						      GDK_TYPE_EXTENSION_MODE,
 						      GDK_EXTENSION_EVENTS_NONE,
 						      GTK_PARAM_READWRITE));
  g_object_class_install_property (gobject_class,
				   PROP_NO_SHOW_ALL,
				   g_param_spec_boolean ("no-show-all",
 							 P_("No show all"),
 							 P_("Whether gtk_widget_show_all() should not affect this widget"),
 							 FALSE,
 							 GTK_PARAM_READWRITE));

/**
 * GtkWidget:has-tooltip:
 *
 * Enables or disables the emission of #GtkWidget::query-tooltip on @widget.  
 * A value of %TRUE indicates that @widget can have a tooltip, in this case
 * the widget will be queried using #GtkWidget::query-tooltip to determine
 * whether it will provide a tooltip or not.
 *
 * Note that setting this property to %TRUE for the first time will change
 * the event masks of the GdkWindows of this widget to include leave-notify
 * and motion-notify events.  This cannot and will not be undone when the
 * property is set to %FALSE again.
 *
 * Since: 2.12
 */
  g_object_class_install_property (gobject_class,
				   PROP_HAS_TOOLTIP,
				   g_param_spec_boolean ("has-tooltip",
 							 P_("Has tooltip"),
 							 P_("Whether this widget has a tooltip"),
 							 FALSE,
 							 GTK_PARAM_READWRITE));
  /**
   * GtkWidget:tooltip-text:
   *
   * Sets the text of tooltip to be the given string.
   *
   * Also see gtk_tooltip_set_text().
   *
   * This is a convenience property which will take care of getting the
   * tooltip shown if the given string is not %NULL: #GtkWidget:has-tooltip
   * will automatically be set to %TRUE and there will be taken care of
   * #GtkWidget::query-tooltip in the default signal handler.
   *
   * Since: 2.12
   */
  g_object_class_install_property (gobject_class,
                                   PROP_TOOLTIP_TEXT,
                                   g_param_spec_string ("tooltip-text",
                                                        P_("Tooltip Text"),
                                                        P_("The contents of the tooltip for this widget"),
                                                        NULL,
                                                        GTK_PARAM_READWRITE));
  /**
   * GtkWidget:tooltip-markup:
   *
   * Sets the text of tooltip to be the given string, which is marked up
   * with the <link linkend="PangoMarkupFormat">Pango text markup language</link>.
   * Also see gtk_tooltip_set_markup().
   *
   * This is a convenience property which will take care of getting the
   * tooltip shown if the given string is not %NULL: #GtkWidget:has-tooltip
   * will automatically be set to %TRUE and there will be taken care of
   * #GtkWidget::query-tooltip in the default signal handler.
   *
   * Since: 2.12
   */
  g_object_class_install_property (gobject_class,
				   PROP_TOOLTIP_MARKUP,
				   g_param_spec_string ("tooltip-markup",
 							P_("Tooltip markup"),
							P_("The contents of the tooltip for this widget"),
							NULL,
							GTK_PARAM_READWRITE));

  /**
   * GtkWidget:window:
   *
   * The widget's window if it is realized, %NULL otherwise.
   *
   * Since: 2.14
   */
  g_object_class_install_property (gobject_class,
				   PROP_WINDOW,
				   g_param_spec_object ("window",
 							P_("Window"),
							P_("The widget's window if it is realized"),
							GDK_TYPE_WINDOW,
							GTK_PARAM_READABLE));

  /**
   * GtkWidget:double-buffered
   *
   * Whether or not the widget is double buffered.
   *
   * Since: 2.18
   */
  g_object_class_install_property (gobject_class,
                                   PROP_DOUBLE_BUFFERED,
                                   g_param_spec_boolean ("double-buffered",
                                                         P_("Double Buffered"),
                                                         P_("Whether or not the widget is double buffered"),
                                                         TRUE,
                                                         GTK_PARAM_READWRITE));

  /**
   * GtkWidget::show:
   * @widget: the object which received the signal.
   */
  widget_signals[SHOW] =
    g_signal_new (I_("show"),
		  G_TYPE_FROM_CLASS (gobject_class),
		  G_SIGNAL_RUN_FIRST,
		  G_STRUCT_OFFSET (GtkWidgetClass, show),
		  NULL, NULL,
		  _gtk_marshal_VOID__VOID,
		  G_TYPE_NONE, 0);

  /**
   * GtkWidget::hide:
   * @widget: the object which received the signal.
   */
  widget_signals[HIDE] =
    g_signal_new (I_("hide"),
		  G_TYPE_FROM_CLASS (gobject_class),
		  G_SIGNAL_RUN_FIRST,
		  G_STRUCT_OFFSET (GtkWidgetClass, hide),
		  NULL, NULL,
		  _gtk_marshal_VOID__VOID,
		  G_TYPE_NONE, 0);

  /**
   * GtkWidget::map:
   * @widget: the object which received the signal.
   */
  widget_signals[MAP] =
    g_signal_new (I_("map"),
		  G_TYPE_FROM_CLASS (gobject_class),
		  G_SIGNAL_RUN_FIRST,
		  G_STRUCT_OFFSET (GtkWidgetClass, map),
		  NULL, NULL,
		  _gtk_marshal_VOID__VOID,
		  G_TYPE_NONE, 0);

  /**
   * GtkWidget::unmap:
   * @widget: the object which received the signal.
   */
  widget_signals[UNMAP] =
    g_signal_new (I_("unmap"),
		  G_TYPE_FROM_CLASS (gobject_class),
		  G_SIGNAL_RUN_FIRST,
		  G_STRUCT_OFFSET (GtkWidgetClass, unmap),
		  NULL, NULL,
		  _gtk_marshal_VOID__VOID,
		  G_TYPE_NONE, 0);

  /**
   * GtkWidget::realize:
   * @widget: the object which received the signal.
   */
  widget_signals[REALIZE] =
    g_signal_new (I_("realize"),
		  G_TYPE_FROM_CLASS (gobject_class),
		  G_SIGNAL_RUN_FIRST,
		  G_STRUCT_OFFSET (GtkWidgetClass, realize),
		  NULL, NULL,
		  _gtk_marshal_VOID__VOID,
		  G_TYPE_NONE, 0);

  /**
   * GtkWidget::unrealize:
   * @widget: the object which received the signal.
   */
  widget_signals[UNREALIZE] =
    g_signal_new (I_("unrealize"),
		  G_TYPE_FROM_CLASS (gobject_class),
		  G_SIGNAL_RUN_LAST,
		  G_STRUCT_OFFSET (GtkWidgetClass, unrealize),
		  NULL, NULL,
		  _gtk_marshal_VOID__VOID,
		  G_TYPE_NONE, 0);

  /**
   * GtkWidget::size-request:
   * @widget: the object which received the signal.
   * @requisition:
   */
  widget_signals[SIZE_REQUEST] =
    g_signal_new (I_("size-request"),
		  G_TYPE_FROM_CLASS (gobject_class),
		  G_SIGNAL_RUN_FIRST,
		  G_STRUCT_OFFSET (GtkWidgetClass, size_request),
		  NULL, NULL,
		  _gtk_marshal_VOID__BOXED,
		  G_TYPE_NONE, 1,
		  GTK_TYPE_REQUISITION | G_SIGNAL_TYPE_STATIC_SCOPE);

  /**
   * GtkWidget::size-allocate:
   * @widget: the object which received the signal.
   * @allocation:
   */
  widget_signals[SIZE_ALLOCATE] = 
    g_signal_new (I_("size-allocate"),
		  G_TYPE_FROM_CLASS (gobject_class),
		  G_SIGNAL_RUN_FIRST,
		  G_STRUCT_OFFSET (GtkWidgetClass, size_allocate),
		  NULL, NULL,
		  _gtk_marshal_VOID__BOXED,
		  G_TYPE_NONE, 1,
		  GDK_TYPE_RECTANGLE | G_SIGNAL_TYPE_STATIC_SCOPE);

  /**
   * GtkWidget::state-changed:
   * @widget: the object which received the signal.
   * @state: the previous state
   *
   * The ::state-changed signal is emitted when the widget state changes.
   * See gtk_widget_get_state().
   */
  widget_signals[STATE_CHANGED] =
    g_signal_new (I_("state-changed"),
		  G_TYPE_FROM_CLASS (gobject_class),
		  G_SIGNAL_RUN_FIRST,
		  G_STRUCT_OFFSET (GtkWidgetClass, state_changed),
		  NULL, NULL,
		  _gtk_marshal_VOID__ENUM,
		  G_TYPE_NONE, 1,
		  GTK_TYPE_STATE_TYPE);

  /**
   * GtkWidget::parent-set:
   * @widget: the object on which the signal is emitted
   * @old_parent: (allow-none): the previous parent, or %NULL if the widget
   *   just got its initial parent.
   *
   * The ::parent-set signal is emitted when a new parent 
   * has been set on a widget. 
   */
  widget_signals[PARENT_SET] =
    g_signal_new (I_("parent-set"),
		  G_TYPE_FROM_CLASS (gobject_class),
		  G_SIGNAL_RUN_FIRST,
		  G_STRUCT_OFFSET (GtkWidgetClass, parent_set),
		  NULL, NULL,
		  _gtk_marshal_VOID__OBJECT,
		  G_TYPE_NONE, 1,
		  GTK_TYPE_WIDGET);

  /**
   * GtkWidget::hierarchy-changed:
   * @widget: the object on which the signal is emitted
   * @previous_toplevel: (allow-none): the previous toplevel ancestor, or %NULL
   *   if the widget was previously unanchored
   *
   * The ::hierarchy-changed signal is emitted when the
   * anchored state of a widget changes. A widget is
   * <firstterm>anchored</firstterm> when its toplevel
   * ancestor is a #GtkWindow. This signal is emitted when
   * a widget changes from un-anchored to anchored or vice-versa.
   */
  widget_signals[HIERARCHY_CHANGED] =
    g_signal_new (I_("hierarchy-changed"),
		  G_TYPE_FROM_CLASS (gobject_class),
		  G_SIGNAL_RUN_LAST,
		  G_STRUCT_OFFSET (GtkWidgetClass, hierarchy_changed),
		  NULL, NULL,
		  _gtk_marshal_VOID__OBJECT,
		  G_TYPE_NONE, 1,
		  GTK_TYPE_WIDGET);

  /**
   * GtkWidget::style-set:
   * @widget: the object on which the signal is emitted
   * @previous_style: (allow-none): the previous style, or %NULL if the widget
   *   just got its initial style 
   *
   * The ::style-set signal is emitted when a new style has been set 
   * on a widget. Note that style-modifying functions like 
   * gtk_widget_modify_base() also cause this signal to be emitted.
   */
  widget_signals[STYLE_SET] =
    g_signal_new (I_("style-set"),
		  G_TYPE_FROM_CLASS (gobject_class),
		  G_SIGNAL_RUN_FIRST,
		  G_STRUCT_OFFSET (GtkWidgetClass, style_set),
		  NULL, NULL,
		  _gtk_marshal_VOID__OBJECT,
		  G_TYPE_NONE, 1,
		  GTK_TYPE_STYLE);
/**
 * GtkWidget::direction-changed:
 * @widget: the object on which the signal is emitted
 * @previous_direction: the previous text direction of @widget
 *
 * The ::direction-changed signal is emitted when the text direction
 * of a widget changes.
 */
  widget_signals[DIRECTION_CHANGED] =
    g_signal_new (I_("direction-changed"),
		  G_TYPE_FROM_CLASS (gobject_class),
		  G_SIGNAL_RUN_FIRST,
		  G_STRUCT_OFFSET (GtkWidgetClass, direction_changed),
		  NULL, NULL,
		  _gtk_marshal_VOID__ENUM,
		  G_TYPE_NONE, 1,
		  GTK_TYPE_TEXT_DIRECTION);

  /**
   * GtkWidget::grab-notify:
   * @widget: the object which received the signal
   * @was_grabbed: %FALSE if the widget becomes shadowed, %TRUE
   *               if it becomes unshadowed
   *
   * The ::grab-notify signal is emitted when a widget becomes
   * shadowed by a GTK+ grab (not a pointer or keyboard grab) on 
   * another widget, or when it becomes unshadowed due to a grab 
   * being removed.
   * 
   * A widget is shadowed by a gtk_grab_add() when the topmost 
   * grab widget in the grab stack of its window group is not 
   * its ancestor.
   */
  widget_signals[GRAB_NOTIFY] =
    g_signal_new (I_("grab-notify"),
		  G_TYPE_FROM_CLASS (gobject_class),
		  G_SIGNAL_RUN_FIRST,
                  G_STRUCT_OFFSET (GtkWidgetClass, grab_notify),
		  NULL, NULL,
		  _gtk_marshal_VOID__BOOLEAN,
		  G_TYPE_NONE, 1,
		  G_TYPE_BOOLEAN);

/**
 * GtkWidget::child-notify:
 * @widget: the object which received the signal
 * @pspec: the #GParamSpec of the changed child property
 *
 * The ::child-notify signal is emitted for each 
 * <link linkend="child-properties">child property</link>  that has
 * changed on an object. The signal's detail holds the property name. 
 */
  widget_signals[CHILD_NOTIFY] =
    g_signal_new (I_("child-notify"),
		   G_TYPE_FROM_CLASS (gobject_class),
		   G_SIGNAL_RUN_FIRST | G_SIGNAL_NO_RECURSE | G_SIGNAL_DETAILED | G_SIGNAL_NO_HOOKS,
		   G_STRUCT_OFFSET (GtkWidgetClass, child_notify),
		   NULL, NULL,
		   g_cclosure_marshal_VOID__PARAM,
		   G_TYPE_NONE, 1,
		   G_TYPE_PARAM);

  /**
   * GtkWidget::mnemonic-activate:
   * @widget: the object which received the signal.
   * @arg1:
   */
  widget_signals[MNEMONIC_ACTIVATE] =
    g_signal_new (I_("mnemonic-activate"),
		  G_TYPE_FROM_CLASS (gobject_class),
		  G_SIGNAL_RUN_LAST,
		  G_STRUCT_OFFSET (GtkWidgetClass, mnemonic_activate),
		  _gtk_boolean_handled_accumulator, NULL,
		  _gtk_marshal_BOOLEAN__BOOLEAN,
		  G_TYPE_BOOLEAN, 1,
		  G_TYPE_BOOLEAN);

  /**
   * GtkWidget::grab-focus:
   * @widget: the object which received the signal.
   */
  widget_signals[GRAB_FOCUS] =
    g_signal_new (I_("grab-focus"),
		  G_TYPE_FROM_CLASS (gobject_class),
		  G_SIGNAL_RUN_LAST | G_SIGNAL_ACTION,
		  G_STRUCT_OFFSET (GtkWidgetClass, grab_focus),
		  NULL, NULL,
		  _gtk_marshal_VOID__VOID,
		  G_TYPE_NONE, 0);

  /**
   * GtkWidget::focus:
   * @widget: the object which received the signal.
   * @direction:
   *
   * Returns: %TRUE to stop other handlers from being invoked for the event. %FALSE to propagate the event further.
   */
  widget_signals[FOCUS] =
    g_signal_new (I_("focus"),
		  G_TYPE_FROM_CLASS (object_class),
		  G_SIGNAL_RUN_LAST,
		  G_STRUCT_OFFSET (GtkWidgetClass, focus),
		  _gtk_boolean_handled_accumulator, NULL,
		  _gtk_marshal_BOOLEAN__ENUM,
		  G_TYPE_BOOLEAN, 1,
		  GTK_TYPE_DIRECTION_TYPE);

  /**
   * GtkWidget::move-focus:
   * @widget: the object which received the signal.
   * @direction:
   */
  widget_signals[MOVE_FOCUS] =
    g_signal_new_class_handler (I_("move-focus"),
                                G_TYPE_FROM_CLASS (object_class),
                                G_SIGNAL_RUN_LAST | G_SIGNAL_ACTION,
                                G_CALLBACK (gtk_widget_real_move_focus),
                                NULL, NULL,
                                _gtk_marshal_VOID__ENUM,
                                G_TYPE_NONE,
                                1,
                                GTK_TYPE_DIRECTION_TYPE);
  /**
   * GtkWidget::event:
   * @widget: the object which received the signal.
   * @event: the #GdkEvent which triggered this signal
   *
   * The GTK+ main loop will emit three signals for each GDK event delivered
   * to a widget: one generic ::event signal, another, more specific,
   * signal that matches the type of event delivered (e.g. 
   * #GtkWidget::key-press-event) and finally a generic 
   * #GtkWidget::event-after signal.
   *
   * Returns: %TRUE to stop other handlers from being invoked for the event 
   * and to cancel the emission of the second specific ::event signal.
   *   %FALSE to propagate the event further and to allow the emission of 
   *   the second signal. The ::event-after signal is emitted regardless of
   *   the return value.
   */
  widget_signals[EVENT] =
    g_signal_new (I_("event"),
		  G_TYPE_FROM_CLASS (gobject_class),
		  G_SIGNAL_RUN_LAST,
		  G_STRUCT_OFFSET (GtkWidgetClass, event),
		  _gtk_boolean_handled_accumulator, NULL,
		  _gtk_marshal_BOOLEAN__BOXED,
		  G_TYPE_BOOLEAN, 1,
		  GDK_TYPE_EVENT | G_SIGNAL_TYPE_STATIC_SCOPE);

  /**
   * GtkWidget::event-after:
   * @widget: the object which received the signal.
   * @event: the #GdkEvent which triggered this signal
   *
   * After the emission of the #GtkWidget::event signal and (optionally) 
   * the second more specific signal, ::event-after will be emitted 
   * regardless of the previous two signals handlers return values.
   *
   */
  widget_signals[EVENT_AFTER] =
    g_signal_new (I_("event-after"),
		  G_TYPE_FROM_CLASS (gobject_class),
		  0,
		  0,
		  NULL, NULL,
		  _gtk_marshal_VOID__BOXED,
		  G_TYPE_NONE, 1,
		  GDK_TYPE_EVENT | G_SIGNAL_TYPE_STATIC_SCOPE);

  /**
   * GtkWidget::button-press-event:
   * @widget: the object which received the signal.
   * @event: the #GdkEventButton which triggered this signal
   *
   * The ::button-press-event signal will be emitted when a button
   * (typically from a mouse) is pressed.
   *
   * To receive this signal, the #GdkWindow associated to the 
   * widget needs to enable the #GDK_BUTTON_PRESS_MASK mask.
   *
   * This signal will be sent to the grab widget if there is one.
   *
   * Returns: %TRUE to stop other handlers from being invoked for the event. 
   *   %FALSE to propagate the event further.
   */
  widget_signals[BUTTON_PRESS_EVENT] =
    g_signal_new (I_("button-press-event"),
		  G_TYPE_FROM_CLASS (gobject_class),
		  G_SIGNAL_RUN_LAST,
		  G_STRUCT_OFFSET (GtkWidgetClass, button_press_event),
		  _gtk_boolean_handled_accumulator, NULL,
		  _gtk_marshal_BOOLEAN__BOXED,
		  G_TYPE_BOOLEAN, 1,
		  GDK_TYPE_EVENT | G_SIGNAL_TYPE_STATIC_SCOPE);

  /**
   * GtkWidget::button-release-event:
   * @widget: the object which received the signal.
   * @event: the #GdkEventButton which triggered this signal
   *
   * The ::button-release-event signal will be emitted when a button
   * (typically from a mouse) is released.
   *
   * To receive this signal, the #GdkWindow associated to the 
   * widget needs to enable the #GDK_BUTTON_RELEASE_MASK mask.
   *
   * This signal will be sent to the grab widget if there is one.
   *
   * Returns: %TRUE to stop other handlers from being invoked for the event. 
   *   %FALSE to propagate the event further.
   */
  widget_signals[BUTTON_RELEASE_EVENT] =
    g_signal_new (I_("button-release-event"),
		  G_TYPE_FROM_CLASS (gobject_class),
		  G_SIGNAL_RUN_LAST,
		  G_STRUCT_OFFSET (GtkWidgetClass, button_release_event),
		  _gtk_boolean_handled_accumulator, NULL,
		  _gtk_marshal_BOOLEAN__BOXED,
		  G_TYPE_BOOLEAN, 1,
		  GDK_TYPE_EVENT | G_SIGNAL_TYPE_STATIC_SCOPE);

  /**
   * GtkWidget::scroll-event:
   * @widget: the object which received the signal.
   * @event: the #GdkEventScroll which triggered this signal
   *
   * The ::scroll-event signal is emitted when a button in the 4 to 7
   * range is pressed. Wheel mice are usually configured to generate 
   * button press events for buttons 4 and 5 when the wheel is turned.
   *
   * To receive this signal, the #GdkWindow associated to the widget needs
   * to enable the #GDK_BUTTON_PRESS_MASK mask.
   *
   * This signal will be sent to the grab widget if there is one.
   *
   * Returns: %TRUE to stop other handlers from being invoked for the event. 
   *   %FALSE to propagate the event further.
   */
  widget_signals[SCROLL_EVENT] =
    g_signal_new (I_("scroll-event"),
		  G_TYPE_FROM_CLASS (gobject_class),
		  G_SIGNAL_RUN_LAST,
		  G_STRUCT_OFFSET (GtkWidgetClass, scroll_event),
		  _gtk_boolean_handled_accumulator, NULL,
		  _gtk_marshal_BOOLEAN__BOXED,
		  G_TYPE_BOOLEAN, 1,
		  GDK_TYPE_EVENT | G_SIGNAL_TYPE_STATIC_SCOPE);
  /**
   * GtkWidget::motion-notify-event:
   * @widget: the object which received the signal.
   * @event: the #GdkEventMotion which triggered this signal
   *
   * The ::motion-notify-event signal is emitted when the pointer moves 
   * over the widget's #GdkWindow.
   *
   * To receive this signal, the #GdkWindow associated to the widget 
   * needs to enable the #GDK_POINTER_MOTION_MASK mask.
   *
   * This signal will be sent to the grab widget if there is one.
   *
   * Returns: %TRUE to stop other handlers from being invoked for the event. 
   *   %FALSE to propagate the event further.
   */
  widget_signals[MOTION_NOTIFY_EVENT] =
    g_signal_new (I_("motion-notify-event"),
		  G_TYPE_FROM_CLASS (gobject_class),
		  G_SIGNAL_RUN_LAST,
		  G_STRUCT_OFFSET (GtkWidgetClass, motion_notify_event),
		  _gtk_boolean_handled_accumulator, NULL,
		  _gtk_marshal_BOOLEAN__BOXED,
		  G_TYPE_BOOLEAN, 1,
		  GDK_TYPE_EVENT | G_SIGNAL_TYPE_STATIC_SCOPE);

  /**
   * GtkWidget::composited-changed:
   * @widget: the object on which the signal is emitted
   *
   * The ::composited-changed signal is emitted when the composited
   * status of @widget<!-- -->s screen changes. 
   * See gdk_screen_is_composited().
   */
  widget_signals[COMPOSITED_CHANGED] =
    g_signal_new (I_("composited-changed"),
		  G_TYPE_FROM_CLASS (gobject_class),
		  G_SIGNAL_RUN_LAST | G_SIGNAL_ACTION,
		  G_STRUCT_OFFSET (GtkWidgetClass, composited_changed),
		  NULL, NULL,
		  _gtk_marshal_VOID__VOID,
		  G_TYPE_NONE, 0);

  /**
   * GtkWidget::keynav-failed:
   * @widget: the object which received the signal
   * @direction: the direction of movement
   *
   * Gets emitted if keyboard navigation fails. 
   * See gtk_widget_keynav_failed() for details.
   *
   * Returns: %TRUE if stopping keyboard navigation is fine, %FALSE
   *          if the emitting widget should try to handle the keyboard
   *          navigation attempt in its parent container(s).
   *
   * Since: 2.12
   **/
  widget_signals[KEYNAV_FAILED] =
    g_signal_new_class_handler (I_("keynav-failed"),
                                G_TYPE_FROM_CLASS (gobject_class),
                                G_SIGNAL_RUN_LAST,
                                G_CALLBACK (gtk_widget_real_keynav_failed),
                                _gtk_boolean_handled_accumulator, NULL,
                                _gtk_marshal_BOOLEAN__ENUM,
                                G_TYPE_BOOLEAN, 1,
                                GTK_TYPE_DIRECTION_TYPE);

  /**
   * GtkWidget::delete-event:
   * @widget: the object which received the signal
   * @event: the event which triggered this signal
   *
   * The ::delete-event signal is emitted if a user requests that
   * a toplevel window is closed. The default handler for this signal
   * destroys the window. Connecting gtk_widget_hide_on_delete() to
   * this signal will cause the window to be hidden instead, so that
   * it can later be shown again without reconstructing it.
   *
   * Returns: %TRUE to stop other handlers from being invoked for the event. 
   *   %FALSE to propagate the event further.
   */
  widget_signals[DELETE_EVENT] =
    g_signal_new (I_("delete-event"),
		  G_TYPE_FROM_CLASS (gobject_class),
		  G_SIGNAL_RUN_LAST,
		  G_STRUCT_OFFSET (GtkWidgetClass, delete_event),
		  _gtk_boolean_handled_accumulator, NULL,
		  _gtk_marshal_BOOLEAN__BOXED,
		  G_TYPE_BOOLEAN, 1,
		  GDK_TYPE_EVENT | G_SIGNAL_TYPE_STATIC_SCOPE);

  /**
   * GtkWidget::destroy-event:
   * @widget: the object which received the signal.
   * @event: the event which triggered this signal
   *
   * The ::destroy-event signal is emitted when a #GdkWindow is destroyed.
   * You rarely get this signal, because most widgets disconnect themselves 
   * from their window before they destroy it, so no widget owns the 
   * window at destroy time.
   * 
   * To receive this signal, the #GdkWindow associated to the widget needs
   * to enable the #GDK_STRUCTURE_MASK mask. GDK will enable this mask
   * automatically for all new windows.
   *
   * Returns: %TRUE to stop other handlers from being invoked for the event. 
   *   %FALSE to propagate the event further.
   */
  widget_signals[DESTROY_EVENT] =
    g_signal_new (I_("destroy-event"),
		  G_TYPE_FROM_CLASS (gobject_class),
		  G_SIGNAL_RUN_LAST,
		  G_STRUCT_OFFSET (GtkWidgetClass, destroy_event),
		  _gtk_boolean_handled_accumulator, NULL,
		  _gtk_marshal_BOOLEAN__BOXED,
		  G_TYPE_BOOLEAN, 1,
		  GDK_TYPE_EVENT | G_SIGNAL_TYPE_STATIC_SCOPE);

  /**
   * GtkWidget::expose-event:
   * @widget: the object which received the signal.
   * @event: the #GdkEventExpose which triggered this signal
   *
   * The ::expose-event signal is emitted when an area of a previously
   * obscured #GdkWindow is made visible and needs to be redrawn.
   * #GTK_NO_WINDOW widgets will get a synthesized event from their parent 
   * widget.
   *
   * To receive this signal, the #GdkWindow associated to the widget needs
   * to enable the #GDK_EXPOSURE_MASK mask.
   * 
   * Returns: %TRUE to stop other handlers from being invoked for the event. 
   *   %FALSE to propagate the event further.
   */
  widget_signals[EXPOSE_EVENT] =
    g_signal_new (I_("expose-event"),
		  G_TYPE_FROM_CLASS (gobject_class),
		  G_SIGNAL_RUN_LAST,
		  G_STRUCT_OFFSET (GtkWidgetClass, expose_event),
		  _gtk_boolean_handled_accumulator, NULL,
		  _gtk_marshal_BOOLEAN__BOXED,
		  G_TYPE_BOOLEAN, 1,
		  GDK_TYPE_EVENT | G_SIGNAL_TYPE_STATIC_SCOPE);

  /**
   * GtkWidget::key-press-event:
   * @widget: the object which received the signal
   * @event: the #GdkEventKey which triggered this signal
   *
   * The ::key-press-event signal is emitted when a key is pressed.
   *
   * To receive this signal, the #GdkWindow associated to the widget needs
   * to enable the #GDK_KEY_PRESS_MASK mask.
   *
   * This signal will be sent to the grab widget if there is one.
   *
   * Returns: %TRUE to stop other handlers from being invoked for the event. 
   *   %FALSE to propagate the event further.
   */
  widget_signals[KEY_PRESS_EVENT] =
    g_signal_new (I_("key-press-event"),
		  G_TYPE_FROM_CLASS (gobject_class),
		  G_SIGNAL_RUN_LAST,
		  G_STRUCT_OFFSET (GtkWidgetClass, key_press_event),
		  _gtk_boolean_handled_accumulator, NULL,
		  _gtk_marshal_BOOLEAN__BOXED,
		  G_TYPE_BOOLEAN, 1,
		  GDK_TYPE_EVENT | G_SIGNAL_TYPE_STATIC_SCOPE);

  /**
   * GtkWidget::key-release-event:
   * @widget: the object which received the signal
   * @event: the #GdkEventKey which triggered this signal
   *
   * The ::key-release-event signal is emitted when a key is pressed.
   *
   * To receive this signal, the #GdkWindow associated to the widget needs
   * to enable the #GDK_KEY_RELEASE_MASK mask.
   *
   * This signal will be sent to the grab widget if there is one.
   *
   * Returns: %TRUE to stop other handlers from being invoked for the event. 
   *   %FALSE to propagate the event further.
   */
  widget_signals[KEY_RELEASE_EVENT] =
    g_signal_new (I_("key-release-event"),
		  G_TYPE_FROM_CLASS (gobject_class),
		  G_SIGNAL_RUN_LAST,
		  G_STRUCT_OFFSET (GtkWidgetClass, key_release_event),
		  _gtk_boolean_handled_accumulator, NULL,
		  _gtk_marshal_BOOLEAN__BOXED,
		  G_TYPE_BOOLEAN, 1,
		  GDK_TYPE_EVENT | G_SIGNAL_TYPE_STATIC_SCOPE);

  /**
   * GtkWidget::enter-notify-event:
   * @widget: the object which received the signal
   * @event: the #GdkEventCrossing which triggered this signal
   *
   * The ::enter-notify-event will be emitted when the pointer enters
   * the @widget's window.
   *
   * To receive this signal, the #GdkWindow associated to the widget needs
   * to enable the #GDK_ENTER_NOTIFY_MASK mask.
   *
   * This signal will be sent to the grab widget if there is one.
   *
   * Returns: %TRUE to stop other handlers from being invoked for the event. 
   *   %FALSE to propagate the event further.
   */
  widget_signals[ENTER_NOTIFY_EVENT] =
    g_signal_new (I_("enter-notify-event"),
		  G_TYPE_FROM_CLASS (gobject_class),
		  G_SIGNAL_RUN_LAST,
		  G_STRUCT_OFFSET (GtkWidgetClass, enter_notify_event),
		  _gtk_boolean_handled_accumulator, NULL,
		  _gtk_marshal_BOOLEAN__BOXED,
		  G_TYPE_BOOLEAN, 1,
		  GDK_TYPE_EVENT | G_SIGNAL_TYPE_STATIC_SCOPE);

  /**
   * GtkWidget::leave-notify-event:
   * @widget: the object which received the signal
   * @event: the #GdkEventCrossing which triggered this signal
   *
   * The ::leave-notify-event will be emitted when the pointer leaves
   * the @widget's window.
   *
   * To receive this signal, the #GdkWindow associated to the widget needs
   * to enable the #GDK_LEAVE_NOTIFY_MASK mask.
   *
   * This signal will be sent to the grab widget if there is one.
   *
   * Returns: %TRUE to stop other handlers from being invoked for the event. 
   *   %FALSE to propagate the event further.
   */
  widget_signals[LEAVE_NOTIFY_EVENT] =
    g_signal_new (I_("leave-notify-event"),
		  G_TYPE_FROM_CLASS (gobject_class),
		  G_SIGNAL_RUN_LAST,
		  G_STRUCT_OFFSET (GtkWidgetClass, leave_notify_event),
		  _gtk_boolean_handled_accumulator, NULL,
		  _gtk_marshal_BOOLEAN__BOXED,
		  G_TYPE_BOOLEAN, 1,
		  GDK_TYPE_EVENT | G_SIGNAL_TYPE_STATIC_SCOPE);

  /**
   * GtkWidget::configure-event
   * @widget: the object which received the signal
   * @event: the #GdkEventConfigure which triggered this signal
   *
   * The ::configure-event signal will be emitted when the size, position or
   * stacking of the @widget's window has changed.
   *
   * To receive this signal, the #GdkWindow associated to the widget needs
   * to enable the #GDK_STRUCTURE_MASK mask. GDK will enable this mask
   * automatically for all new windows.
   *
   * Returns: %TRUE to stop other handlers from being invoked for the event. 
   *   %FALSE to propagate the event further.
   */
  widget_signals[CONFIGURE_EVENT] =
    g_signal_new (I_("configure-event"),
		  G_TYPE_FROM_CLASS (gobject_class),
		  G_SIGNAL_RUN_LAST,
		  G_STRUCT_OFFSET (GtkWidgetClass, configure_event),
		  _gtk_boolean_handled_accumulator, NULL,
		  _gtk_marshal_BOOLEAN__BOXED,
		  G_TYPE_BOOLEAN, 1,
		  GDK_TYPE_EVENT | G_SIGNAL_TYPE_STATIC_SCOPE);

  /**
   * GtkWidget::focus-in-event
   * @widget: the object which received the signal
   * @event: the #GdkEventFocus which triggered this signal
   *
   * The ::focus-in-event signal will be emitted when the keyboard focus
   * enters the @widget's window.
   *
   * To receive this signal, the #GdkWindow associated to the widget needs
   * to enable the #GDK_FOCUS_CHANGE_MASK mask.
   *
   * Returns: %TRUE to stop other handlers from being invoked for the event. 
   *   %FALSE to propagate the event further.
   */
  widget_signals[FOCUS_IN_EVENT] =
    g_signal_new (I_("focus-in-event"),
		  G_TYPE_FROM_CLASS (gobject_class),
		  G_SIGNAL_RUN_LAST,
		  G_STRUCT_OFFSET (GtkWidgetClass, focus_in_event),
		  _gtk_boolean_handled_accumulator, NULL,
		  _gtk_marshal_BOOLEAN__BOXED,
		  G_TYPE_BOOLEAN, 1,
		  GDK_TYPE_EVENT | G_SIGNAL_TYPE_STATIC_SCOPE);

  /**
   * GtkWidget::focus-out-event
   * @widget: the object which received the signal
   * @event: the #GdkEventFocus which triggered this signal
   *
   * The ::focus-out-event signal will be emitted when the keyboard focus
   * leaves the @widget's window.
   *
   * To receive this signal, the #GdkWindow associated to the widget needs
   * to enable the #GDK_FOCUS_CHANGE_MASK mask.
   *
   * Returns: %TRUE to stop other handlers from being invoked for the event. 
   *   %FALSE to propagate the event further.
   */
  widget_signals[FOCUS_OUT_EVENT] =
    g_signal_new (I_("focus-out-event"),
		  G_TYPE_FROM_CLASS (gobject_class),
		  G_SIGNAL_RUN_LAST,
		  G_STRUCT_OFFSET (GtkWidgetClass, focus_out_event),
		  _gtk_boolean_handled_accumulator, NULL,
		  _gtk_marshal_BOOLEAN__BOXED,
		  G_TYPE_BOOLEAN, 1,
		  GDK_TYPE_EVENT | G_SIGNAL_TYPE_STATIC_SCOPE);

  /**
   * GtkWidget::map-event
   * @widget: the object which received the signal
   * @event: the #GdkEventAny which triggered this signal
   *
   * The ::map-event signal will be emitted when the @widget's window is
   * mapped. A window is mapped when it becomes visible on the screen.
   *
   * To receive this signal, the #GdkWindow associated to the widget needs
   * to enable the #GDK_STRUCTURE_MASK mask. GDK will enable this mask
   * automatically for all new windows.
   *
   * Returns: %TRUE to stop other handlers from being invoked for the event. 
   *   %FALSE to propagate the event further.
   */
  widget_signals[MAP_EVENT] =
    g_signal_new (I_("map-event"),
		  G_TYPE_FROM_CLASS (gobject_class),
		  G_SIGNAL_RUN_LAST,
		  G_STRUCT_OFFSET (GtkWidgetClass, map_event),
		  _gtk_boolean_handled_accumulator, NULL,
		  _gtk_marshal_BOOLEAN__BOXED,
		  G_TYPE_BOOLEAN, 1,
		  GDK_TYPE_EVENT | G_SIGNAL_TYPE_STATIC_SCOPE);

  /**
   * GtkWidget::unmap-event
   * @widget: the object which received the signal
   * @event: the #GdkEventAny which triggered this signal
   *
   * The ::unmap-event signal will be emitted when the @widget's window is
   * unmapped. A window is unmapped when it becomes invisible on the screen.
   *
   * To receive this signal, the #GdkWindow associated to the widget needs
   * to enable the #GDK_STRUCTURE_MASK mask. GDK will enable this mask
   * automatically for all new windows.
   *
   * Returns: %TRUE to stop other handlers from being invoked for the event. 
   *   %FALSE to propagate the event further.
   */
  widget_signals[UNMAP_EVENT] =
    g_signal_new (I_("unmap-event"),
		  G_TYPE_FROM_CLASS (gobject_class),
		  G_SIGNAL_RUN_LAST,
		  G_STRUCT_OFFSET (GtkWidgetClass, unmap_event),
		  _gtk_boolean_handled_accumulator, NULL,
		  _gtk_marshal_BOOLEAN__BOXED,
		  G_TYPE_BOOLEAN, 1,
		  GDK_TYPE_EVENT | G_SIGNAL_TYPE_STATIC_SCOPE);

  /**
   * GtkWidget::property-notify-event
   * @widget: the object which received the signal
   * @event: the #GdkEventProperty which triggered this signal
   *
   * The ::property-notify-event signal will be emitted when a property on
   * the @widget's window has been changed or deleted.
   *
   * To receive this signal, the #GdkWindow associated to the widget needs
   * to enable the #GDK_PROPERTY_CHANGE_MASK mask.
   *
   * Returns: %TRUE to stop other handlers from being invoked for the event. 
   *   %FALSE to propagate the event further.
   */
  widget_signals[PROPERTY_NOTIFY_EVENT] =
    g_signal_new (I_("property-notify-event"),
		  G_TYPE_FROM_CLASS (gobject_class),
		  G_SIGNAL_RUN_LAST,
		  G_STRUCT_OFFSET (GtkWidgetClass, property_notify_event),
		  _gtk_boolean_handled_accumulator, NULL,
		  _gtk_marshal_BOOLEAN__BOXED,
		  G_TYPE_BOOLEAN, 1,
		  GDK_TYPE_EVENT | G_SIGNAL_TYPE_STATIC_SCOPE);

  /**
   * GtkWidget::selection-clear-event
   * @widget: the object which received the signal
   * @event: the #GdkEventSelection which triggered this signal
   *
   * The ::selection-clear-event signal will be emitted when the
   * the @widget's window has lost ownership of a selection.
   *
   * Returns: %TRUE to stop other handlers from being invoked for the event. 
   *   %FALSE to propagate the event further.
   */
  widget_signals[SELECTION_CLEAR_EVENT] =
    g_signal_new (I_("selection-clear-event"),
		  G_TYPE_FROM_CLASS (gobject_class),
		  G_SIGNAL_RUN_LAST,
		  G_STRUCT_OFFSET (GtkWidgetClass, selection_clear_event),
		  _gtk_boolean_handled_accumulator, NULL,
		  _gtk_marshal_BOOLEAN__BOXED,
		  G_TYPE_BOOLEAN, 1,
		  GDK_TYPE_EVENT | G_SIGNAL_TYPE_STATIC_SCOPE);

  /**
   * GtkWidget::selection-request-event
   * @widget: the object which received the signal
   * @event: the #GdkEventSelection which triggered this signal
   *
   * The ::selection-request-event signal will be emitted when
   * another client requests ownership of the selection owned by
   * the @widget's window.
   *
   * Returns: %TRUE to stop other handlers from being invoked for the event. 
   *   %FALSE to propagate the event further.
   */
  widget_signals[SELECTION_REQUEST_EVENT] =
    g_signal_new (I_("selection-request-event"),
		  G_TYPE_FROM_CLASS (gobject_class),
		  G_SIGNAL_RUN_LAST,
		  G_STRUCT_OFFSET (GtkWidgetClass, selection_request_event),
		  _gtk_boolean_handled_accumulator, NULL,
		  _gtk_marshal_BOOLEAN__BOXED,
		  G_TYPE_BOOLEAN, 1,
		  GDK_TYPE_EVENT | G_SIGNAL_TYPE_STATIC_SCOPE);

  /**
   * GtkWidget::selection-notify-event:
   * @widget: the object which received the signal.
   * @event:
   *
   * Returns: %TRUE to stop other handlers from being invoked for the event. %FALSE to propagate the event further.
   */
  widget_signals[SELECTION_NOTIFY_EVENT] =
    g_signal_new (I_("selection-notify-event"),
		  G_TYPE_FROM_CLASS (gobject_class),
		  G_SIGNAL_RUN_LAST,
		  G_STRUCT_OFFSET (GtkWidgetClass, selection_notify_event),
		  _gtk_boolean_handled_accumulator, NULL,
		  _gtk_marshal_BOOLEAN__BOXED,
		  G_TYPE_BOOLEAN, 1,
		  GDK_TYPE_EVENT | G_SIGNAL_TYPE_STATIC_SCOPE);

  /**
   * GtkWidget::selection-received:
   * @widget: the object which received the signal.
   * @data:
   * @time:
   */
  widget_signals[SELECTION_RECEIVED] =
    g_signal_new (I_("selection-received"),
		  G_TYPE_FROM_CLASS (gobject_class),
		  G_SIGNAL_RUN_LAST,
		  G_STRUCT_OFFSET (GtkWidgetClass, selection_received),
		  NULL, NULL,
		  _gtk_marshal_VOID__BOXED_UINT,
		  G_TYPE_NONE, 2,
		  GTK_TYPE_SELECTION_DATA | G_SIGNAL_TYPE_STATIC_SCOPE,
		  G_TYPE_UINT);

  /**
   * GtkWidget::selection-get:
   * @widget: the object which received the signal.
   * @data:
   * @info:
   * @time:
   */
  widget_signals[SELECTION_GET] =
    g_signal_new (I_("selection-get"),
		  G_TYPE_FROM_CLASS (gobject_class),
		  G_SIGNAL_RUN_LAST,
		  G_STRUCT_OFFSET (GtkWidgetClass, selection_get),
		  NULL, NULL,
		  _gtk_marshal_VOID__BOXED_UINT_UINT,
		  G_TYPE_NONE, 3,
		  GTK_TYPE_SELECTION_DATA | G_SIGNAL_TYPE_STATIC_SCOPE,
		  G_TYPE_UINT,
		  G_TYPE_UINT);

  /**
   * GtkWidget::proximity-in-event
   * @widget: the object which received the signal
   * @event: the #GdkEventProximity which triggered this signal
   *
   * To receive this signal the #GdkWindow associated to the widget needs
   * to enable the #GDK_PROXIMITY_IN_MASK mask.
   *
   * This signal will be sent to the grab widget if there is one.
   *
   * Returns: %TRUE to stop other handlers from being invoked for the event. 
   *   %FALSE to propagate the event further.
   */
  widget_signals[PROXIMITY_IN_EVENT] =
    g_signal_new (I_("proximity-in-event"),
		  G_TYPE_FROM_CLASS (gobject_class),
		  G_SIGNAL_RUN_LAST,
		  G_STRUCT_OFFSET (GtkWidgetClass, proximity_in_event),
		  _gtk_boolean_handled_accumulator, NULL,
		  _gtk_marshal_BOOLEAN__BOXED,
		  G_TYPE_BOOLEAN, 1,
		  GDK_TYPE_EVENT | G_SIGNAL_TYPE_STATIC_SCOPE);

  /**
   * GtkWidget::proximity-out-event
   * @widget: the object which received the signal
   * @event: the #GdkEventProximity which triggered this signal
   *
   * To receive this signal the #GdkWindow associated to the widget needs
   * to enable the #GDK_PROXIMITY_OUT_MASK mask.
   *
   * This signal will be sent to the grab widget if there is one.
   *
   * Returns: %TRUE to stop other handlers from being invoked for the event. 
   *   %FALSE to propagate the event further.
   */
  widget_signals[PROXIMITY_OUT_EVENT] =
    g_signal_new (I_("proximity-out-event"),
		  G_TYPE_FROM_CLASS (gobject_class),
		  G_SIGNAL_RUN_LAST,
		  G_STRUCT_OFFSET (GtkWidgetClass, proximity_out_event),
		  _gtk_boolean_handled_accumulator, NULL,
		  _gtk_marshal_BOOLEAN__BOXED,
		  G_TYPE_BOOLEAN, 1,
		  GDK_TYPE_EVENT | G_SIGNAL_TYPE_STATIC_SCOPE);

  /**
   * GtkWidget::drag-leave:
   * @widget: the object which received the signal.
   * @drag_context: the drag context
   * @time: the timestamp of the motion event
   *
   * The ::drag-leave signal is emitted on the drop site when the cursor 
   * leaves the widget. A typical reason to connect to this signal is to 
   * undo things done in #GtkWidget::drag-motion, e.g. undo highlighting 
   * with gtk_drag_unhighlight()
   */
  widget_signals[DRAG_LEAVE] =
    g_signal_new (I_("drag-leave"),
		  G_TYPE_FROM_CLASS (gobject_class),
		  G_SIGNAL_RUN_LAST,
		  G_STRUCT_OFFSET (GtkWidgetClass, drag_leave),
		  NULL, NULL,
		  _gtk_marshal_VOID__OBJECT_UINT,
		  G_TYPE_NONE, 2,
		  GDK_TYPE_DRAG_CONTEXT,
		  G_TYPE_UINT);

  /**
   * GtkWidget::drag-begin:
   * @widget: the object which received the signal
   * @drag_context: the drag context
   *
   * The ::drag-begin signal is emitted on the drag source when a drag is 
   * started. A typical reason to connect to this signal is to set up a 
   * custom drag icon with gtk_drag_source_set_icon().
   *
   * Note that some widgets set up a drag icon in the default handler of
   * this signal, so you may have to use g_signal_connect_after() to
   * override what the default handler did.
   */
  widget_signals[DRAG_BEGIN] =
    g_signal_new (I_("drag-begin"),
		  G_TYPE_FROM_CLASS (gobject_class),
		  G_SIGNAL_RUN_LAST,
		  G_STRUCT_OFFSET (GtkWidgetClass, drag_begin),
		  NULL, NULL,
		  _gtk_marshal_VOID__OBJECT,
		  G_TYPE_NONE, 1,
		  GDK_TYPE_DRAG_CONTEXT);

  /**
   * GtkWidget::drag-end:
   * @widget: the object which received the signal
   * @drag_context: the drag context
   *
   * The ::drag-end signal is emitted on the drag source when a drag is 
   * finished.  A typical reason to connect to this signal is to undo 
   * things done in #GtkWidget::drag-begin.
   */
  widget_signals[DRAG_END] =
    g_signal_new (I_("drag-end"),
		  G_TYPE_FROM_CLASS (gobject_class),
		  G_SIGNAL_RUN_LAST,
		  G_STRUCT_OFFSET (GtkWidgetClass, drag_end),
		  NULL, NULL,
		  _gtk_marshal_VOID__OBJECT,
		  G_TYPE_NONE, 1,
		  GDK_TYPE_DRAG_CONTEXT);

  /**
   * GtkWidget::drag-data-delete:
   * @widget: the object which received the signal
   * @drag_context: the drag context
   *
   * The ::drag-data-delete signal is emitted on the drag source when a drag 
   * with the action %GDK_ACTION_MOVE is successfully completed. The signal 
   * handler is responsible for deleting the data that has been dropped. What 
   * "delete" means depends on the context of the drag operation. 
   */
  widget_signals[DRAG_DATA_DELETE] =
    g_signal_new (I_("drag-data-delete"),
		  G_TYPE_FROM_CLASS (gobject_class),
		  G_SIGNAL_RUN_LAST,
		  G_STRUCT_OFFSET (GtkWidgetClass, drag_data_delete),
		  NULL, NULL,
		  _gtk_marshal_VOID__OBJECT,
		  G_TYPE_NONE, 1,
		  GDK_TYPE_DRAG_CONTEXT);

  /**
   * GtkWidget::drag-failed:
   * @widget: the object which received the signal
   * @drag_context: the drag context
   * @result: the result of the drag operation
   *
   * The ::drag-failed signal is emitted on the drag source when a drag has
   * failed. The signal handler may hook custom code to handle a failed DND
   * operation based on the type of error, it returns %TRUE is the failure has
   * been already handled (not showing the default "drag operation failed"
   * animation), otherwise it returns %FALSE.
   *
   * Return value: %TRUE if the failed drag operation has been already handled.
   *
   * Since: 2.12
   */
  widget_signals[DRAG_FAILED] =
    g_signal_new (I_("drag-failed"),
		  G_TYPE_FROM_CLASS (gobject_class),
		  G_SIGNAL_RUN_LAST,
		  0, _gtk_boolean_handled_accumulator, NULL,
		  _gtk_marshal_BOOLEAN__OBJECT_ENUM,
		  G_TYPE_BOOLEAN, 2,
		  GDK_TYPE_DRAG_CONTEXT,
		  GTK_TYPE_DRAG_RESULT);

  /**
   * GtkWidget::drag-motion:
   * @widget: the object which received the signal
   * @drag_context: the drag context
   * @x: the x coordinate of the current cursor position
   * @y: the y coordinate of the current cursor position
   * @time: the timestamp of the motion event
   * @returns: whether the cursor position is in a drop zone
   *
   * The drag-motion signal is emitted on the drop site when the user
   * moves the cursor over the widget during a drag. The signal handler
   * must determine whether the cursor position is in a drop zone or not.
   * If it is not in a drop zone, it returns %FALSE and no further processing
   * is necessary. Otherwise, the handler returns %TRUE. In this case, the
   * handler is responsible for providing the necessary information for
   * displaying feedback to the user, by calling gdk_drag_status().
   *
   * If the decision whether the drop will be accepted or rejected can't be
   * made based solely on the cursor position and the type of the data, the
   * handler may inspect the dragged data by calling gtk_drag_get_data() and
   * defer the gdk_drag_status() call to the #GtkWidget::drag-data-received
   * handler. Note that you cannot not pass #GTK_DEST_DEFAULT_DROP,
   * #GTK_DEST_DEFAULT_MOTION or #GTK_DEST_DEFAULT_ALL to gtk_drag_dest_set()
   * when using the drag-motion signal that way.
   *
   * Also note that there is no drag-enter signal. The drag receiver has to
   * keep track of whether he has received any drag-motion signals since the
   * last #GtkWidget::drag-leave and if not, treat the drag-motion signal as
   * an "enter" signal. Upon an "enter", the handler will typically highlight
   * the drop site with gtk_drag_highlight().
   * |[
   * static void
   * drag_motion (GtkWidget *widget,
   *              GdkDragContext *context,
   *              gint x,
   *              gint y,
   *              guint time)
   * {
   *   GdkAtom target;
   *  
   *   PrivateData *private_data = GET_PRIVATE_DATA (widget);
   *  
   *   if (!private_data->drag_highlight) 
   *    {
   *      private_data->drag_highlight = 1;
   *      gtk_drag_highlight (widget);
   *    }
   *  
   *   target = gtk_drag_dest_find_target (widget, context, NULL);
   *   if (target == GDK_NONE)
   *     gdk_drag_status (context, 0, time);
   *   else 
   *    {
   *      private_data->pending_status = context->suggested_action;
   *      gtk_drag_get_data (widget, context, target, time);
   *    }
   *  
   *   return TRUE;
   * }
   *   
   * static void
   * drag_data_received (GtkWidget        *widget,
   *                     GdkDragContext   *context,
   *                     gint              x,
   *                     gint              y,
   *                     GtkSelectionData *selection_data,
   *                     guint             info,
   *                     guint             time)
   * {
   *   PrivateData *private_data = GET_PRIVATE_DATA (widget);
   *   
   *   if (private_data->suggested_action) 
   *    {
   *      private_data->suggested_action = 0;
   *      
   *     /&ast; We are getting this data due to a request in drag_motion,
   *      * rather than due to a request in drag_drop, so we are just
   *      * supposed to call gdk_drag_status (), not actually paste in 
   *      * the data.
   *      &ast;/
   *      str = gtk_selection_data_get_text (selection_data);
   *      if (!data_is_acceptable (str)) 
   *        gdk_drag_status (context, 0, time);
   *      else
   *        gdk_drag_status (context, private_data->suggested_action, time);
   *    }
   *   else
   *    {
   *      /&ast; accept the drop &ast;/
   *    }
   * }
   * ]|
   */
  widget_signals[DRAG_MOTION] =
    g_signal_new (I_("drag-motion"),
		  G_TYPE_FROM_CLASS (gobject_class),
		  G_SIGNAL_RUN_LAST,
		  G_STRUCT_OFFSET (GtkWidgetClass, drag_motion),
		  _gtk_boolean_handled_accumulator, NULL,
		  _gtk_marshal_BOOLEAN__OBJECT_INT_INT_UINT,
		  G_TYPE_BOOLEAN, 4,
		  GDK_TYPE_DRAG_CONTEXT,
		  G_TYPE_INT,
		  G_TYPE_INT,
		  G_TYPE_UINT);

  /**
   * GtkWidget::drag-drop:
   * @widget: the object which received the signal
   * @drag_context: the drag context
   * @x: the x coordinate of the current cursor position
   * @y: the y coordinate of the current cursor position
   * @time: the timestamp of the motion event
   * @returns: whether the cursor position is in a drop zone
   *
   * The ::drag-drop signal is emitted on the drop site when the user drops 
   * the data onto the widget. The signal handler must determine whether 
   * the cursor position is in a drop zone or not. If it is not in a drop 
   * zone, it returns %FALSE and no further processing is necessary. 
   * Otherwise, the handler returns %TRUE. In this case, the handler must 
   * ensure that gtk_drag_finish() is called to let the source know that 
   * the drop is done. The call to gtk_drag_finish() can be done either 
   * directly or in a #GtkWidget::drag-data-received handler which gets 
   * triggered by calling gtk_drag_get_data() to receive the data for one 
   * or more of the supported targets.
   */
  widget_signals[DRAG_DROP] =
    g_signal_new (I_("drag-drop"),
		  G_TYPE_FROM_CLASS (gobject_class),
		  G_SIGNAL_RUN_LAST,
		  G_STRUCT_OFFSET (GtkWidgetClass, drag_drop),
		  _gtk_boolean_handled_accumulator, NULL,
		  _gtk_marshal_BOOLEAN__OBJECT_INT_INT_UINT,
		  G_TYPE_BOOLEAN, 4,
		  GDK_TYPE_DRAG_CONTEXT,
		  G_TYPE_INT,
		  G_TYPE_INT,
		  G_TYPE_UINT);

  /**
   * GtkWidget::drag-data-get:
   * @widget: the object which received the signal
   * @drag_context: the drag context
   * @data: the #GtkSelectionData to be filled with the dragged data
   * @info: the info that has been registered with the target in the 
   *        #GtkTargetList
   * @time: the timestamp at which the data was requested
   *
   * The ::drag-data-get signal is emitted on the drag source when the drop 
   * site requests the data which is dragged. It is the responsibility of 
   * the signal handler to fill @data with the data in the format which 
   * is indicated by @info. See gtk_selection_data_set() and 
   * gtk_selection_data_set_text().
   */
  widget_signals[DRAG_DATA_GET] =
    g_signal_new (I_("drag-data-get"),
		  G_TYPE_FROM_CLASS (gobject_class),
		  G_SIGNAL_RUN_LAST,
		  G_STRUCT_OFFSET (GtkWidgetClass, drag_data_get),
		  NULL, NULL,
		  _gtk_marshal_VOID__OBJECT_BOXED_UINT_UINT,
		  G_TYPE_NONE, 4,
		  GDK_TYPE_DRAG_CONTEXT,
		  GTK_TYPE_SELECTION_DATA | G_SIGNAL_TYPE_STATIC_SCOPE,
		  G_TYPE_UINT,
		  G_TYPE_UINT);

  /**
   * GtkWidget::drag-data-received:
   * @widget: the object which received the signal
   * @drag_context: the drag context
   * @x: where the drop happened
   * @y: where the drop happened
   * @data: the received data
   * @info: the info that has been registered with the target in the 
   *        #GtkTargetList
   * @time: the timestamp at which the data was received
   *
   * The ::drag-data-received signal is emitted on the drop site when the 
   * dragged data has been received. If the data was received in order to 
   * determine whether the drop will be accepted, the handler is expected 
   * to call gdk_drag_status() and <emphasis>not</emphasis> finish the drag. 
   * If the data was received in response to a #GtkWidget::drag-drop signal 
   * (and this is the last target to be received), the handler for this 
   * signal is expected to process the received data and then call 
   * gtk_drag_finish(), setting the @success parameter depending on whether 
   * the data was processed successfully. 
   * 
   * The handler may inspect and modify @drag_context->action before calling 
   * gtk_drag_finish(), e.g. to implement %GDK_ACTION_ASK as shown in the 
   * following example:
   * |[
   * void  
   * drag_data_received (GtkWidget          *widget,
   *                     GdkDragContext     *drag_context,
   *                     gint                x,
   *                     gint                y,
   *                     GtkSelectionData   *data,
   *                     guint               info,
   *                     guint               time)
   * {
   *   if ((data->length >= 0) && (data->format == 8))
   *     {
   *       if (drag_context->action == GDK_ACTION_ASK) 
   *         {
   *           GtkWidget *dialog;
   *           gint response;
   *           
   *           dialog = gtk_message_dialog_new (NULL,
   *                                            GTK_DIALOG_MODAL | 
   *                                            GTK_DIALOG_DESTROY_WITH_PARENT,
   *                                            GTK_MESSAGE_INFO,
   *                                            GTK_BUTTONS_YES_NO,
   *                                            "Move the data ?\n");
   *           response = gtk_dialog_run (GTK_DIALOG (dialog));
   *           gtk_widget_destroy (dialog);
   *             
   *           if (response == GTK_RESPONSE_YES)
   *             drag_context->action = GDK_ACTION_MOVE;
   *           else
   *             drag_context->action = GDK_ACTION_COPY;
   *          }
   *          
   *       gtk_drag_finish (drag_context, TRUE, FALSE, time);
   *       return;
   *     }
   *       
   *    gtk_drag_finish (drag_context, FALSE, FALSE, time);
   *  }
   * ]|
   */
  widget_signals[DRAG_DATA_RECEIVED] =
    g_signal_new (I_("drag-data-received"),
		  G_TYPE_FROM_CLASS (gobject_class),
		  G_SIGNAL_RUN_LAST,
		  G_STRUCT_OFFSET (GtkWidgetClass, drag_data_received),
		  NULL, NULL,
		  _gtk_marshal_VOID__OBJECT_INT_INT_BOXED_UINT_UINT,
		  G_TYPE_NONE, 6,
		  GDK_TYPE_DRAG_CONTEXT,
		  G_TYPE_INT,
		  G_TYPE_INT,
		  GTK_TYPE_SELECTION_DATA | G_SIGNAL_TYPE_STATIC_SCOPE,
		  G_TYPE_UINT,
		  G_TYPE_UINT);
  
  /**
   * GtkWidget::visibility-notify-event:
   * @widget: the object which received the signal
   * @event: the #GdkEventVisibility which triggered this signal
   *
   * The ::visibility-notify-event will be emitted when the @widget's window
   * is obscured or unobscured.
   *
   * To receive this signal the #GdkWindow associated to the widget needs
   * to enable the #GDK_VISIBILITY_NOTIFY_MASK mask.
   *
   * Returns: %TRUE to stop other handlers from being invoked for the event. 
   *   %FALSE to propagate the event further.
   */
  widget_signals[VISIBILITY_NOTIFY_EVENT] =
    g_signal_new (I_("visibility-notify-event"),
		  G_TYPE_FROM_CLASS (gobject_class),
		  G_SIGNAL_RUN_LAST,
		  G_STRUCT_OFFSET (GtkWidgetClass, visibility_notify_event),
		  _gtk_boolean_handled_accumulator, NULL,
		  _gtk_marshal_BOOLEAN__BOXED,
		  G_TYPE_BOOLEAN, 1,
		  GDK_TYPE_EVENT | G_SIGNAL_TYPE_STATIC_SCOPE);

  /**
   * GtkWidget::client-event:
   * @widget: the object which received the signal
   * @event: the #GdkEventClient which triggered this signal
   *
   * The ::client-event will be emitted when the @widget's window
   * receives a message (via a ClientMessage event) from another
   * application.
   *
   * Returns: %TRUE to stop other handlers from being invoked for 
   *   the event. %FALSE to propagate the event further.
   */
  widget_signals[CLIENT_EVENT] =
    g_signal_new (I_("client-event"),
		  G_TYPE_FROM_CLASS (gobject_class),
		  G_SIGNAL_RUN_LAST,
		  G_STRUCT_OFFSET (GtkWidgetClass, client_event),
		  _gtk_boolean_handled_accumulator, NULL,
		  _gtk_marshal_BOOLEAN__BOXED,
		  G_TYPE_BOOLEAN, 1,
		  GDK_TYPE_EVENT | G_SIGNAL_TYPE_STATIC_SCOPE);

  /**
   * GtkWidget::no-expose-event:
   * @widget: the object which received the signal
   * @event: the #GdkEventNoExpose which triggered this signal
   *
   * The ::no-expose-event will be emitted when the @widget's window is 
   * drawn as a copy of another #GdkDrawable (with gdk_draw_drawable() or
   * gdk_window_copy_area()) which was completely unobscured. If the source
   * window was partially obscured #GdkEventExpose events will be generated
   * for those areas.
   *
   * Returns: %TRUE to stop other handlers from being invoked for the event. 
   *   %FALSE to propagate the event further.
   */
  widget_signals[NO_EXPOSE_EVENT] =
    g_signal_new (I_("no-expose-event"),
		  G_TYPE_FROM_CLASS (gobject_class),
		  G_SIGNAL_RUN_LAST,
		  G_STRUCT_OFFSET (GtkWidgetClass, no_expose_event),
		  _gtk_boolean_handled_accumulator, NULL,
		  _gtk_marshal_BOOLEAN__BOXED,
		  G_TYPE_BOOLEAN, 1,
		  GDK_TYPE_EVENT | G_SIGNAL_TYPE_STATIC_SCOPE);

  /**
   * GtkWidget::window-state-event:
   * @widget: the object which received the signal
   * @event: the #GdkEventWindowState which triggered this signal
   *
   * The ::window-state-event will be emitted when the state of the 
   * toplevel window associated to the @widget changes.
   *
   * To receive this signal the #GdkWindow associated to the widget 
   * needs to enable the #GDK_STRUCTURE_MASK mask. GDK will enable 
   * this mask automatically for all new windows.
   *
   * Returns: %TRUE to stop other handlers from being invoked for the 
   *   event. %FALSE to propagate the event further.
   */
  widget_signals[WINDOW_STATE_EVENT] =
    g_signal_new (I_("window-state-event"),
		  G_TYPE_FROM_CLASS (gobject_class),
		  G_SIGNAL_RUN_LAST,
		  G_STRUCT_OFFSET (GtkWidgetClass, window_state_event),
		  _gtk_boolean_handled_accumulator, NULL,
		  _gtk_marshal_BOOLEAN__BOXED,
		  G_TYPE_BOOLEAN, 1,
		  GDK_TYPE_EVENT | G_SIGNAL_TYPE_STATIC_SCOPE);

  /**
   * GtkWidget::damage-event:
   * @widget: the object which received the signal
   * @event: the #GdkEventExpose event
   *
   * Emitted when a redirected window belonging to @widget gets drawn into.
   * The region/area members of the event shows what area of the redirected
   * drawable was drawn into.
   *
   * Returns: %TRUE to stop other handlers from being invoked for the event.
   *   %FALSE to propagate the event further.
   *
   * Since: 2.14
   */
  widget_signals[DAMAGE_EVENT] =
    g_signal_new (I_("damage-event"),
		  G_TYPE_FROM_CLASS (gobject_class),
		  G_SIGNAL_RUN_LAST,
                  0,
		  _gtk_boolean_handled_accumulator, NULL,
		  _gtk_marshal_BOOLEAN__BOXED,
		  G_TYPE_BOOLEAN, 1,
		  GDK_TYPE_EVENT | G_SIGNAL_TYPE_STATIC_SCOPE);
/**
   * GtkWidget::grab-broken-event:
   * @widget: the object which received the signal
   * @event: the #GdkEventGrabBroken event
   *
   * Emitted when a pointer or keyboard grab on a window belonging 
   * to @widget gets broken. 
   * 
   * On X11, this happens when the grab window becomes unviewable 
   * (i.e. it or one of its ancestors is unmapped), or if the same 
   * application grabs the pointer or keyboard again.
   *
   * Returns: %TRUE to stop other handlers from being invoked for 
   *   the event. %FALSE to propagate the event further.
   *
   * Since: 2.8
   */
  widget_signals[GRAB_BROKEN] =
    g_signal_new (I_("grab-broken-event"),
		  G_TYPE_FROM_CLASS (gobject_class),
		  G_SIGNAL_RUN_LAST,
		  G_STRUCT_OFFSET (GtkWidgetClass, grab_broken_event),
		  _gtk_boolean_handled_accumulator, NULL,
		  _gtk_marshal_BOOLEAN__BOXED,
		  G_TYPE_BOOLEAN, 1,
		  GDK_TYPE_EVENT | G_SIGNAL_TYPE_STATIC_SCOPE);
  /**
   * GtkWidget::query-tooltip:
   * @widget: the object which received the signal
   * @x: the x coordinate of the cursor position where the request has 
   *     been emitted, relative to @widget->window
   * @y: the y coordinate of the cursor position where the request has 
   *     been emitted, relative to @widget->window
   * @keyboard_mode: %TRUE if the tooltip was trigged using the keyboard
   * @tooltip: a #GtkTooltip
   *
   * Emitted when #GtkWidget:has-tooltip is %TRUE and the #GtkSettings:gtk-tooltip-timeout 
   * has expired with the cursor hovering "above" @widget; or emitted when @widget got 
   * focus in keyboard mode.
   *
   * Using the given coordinates, the signal handler should determine
   * whether a tooltip should be shown for @widget. If this is the case
   * %TRUE should be returned, %FALSE otherwise.  Note that if
   * @keyboard_mode is %TRUE, the values of @x and @y are undefined and
   * should not be used.
   *
   * The signal handler is free to manipulate @tooltip with the therefore
   * destined function calls.
   *
   * Returns: %TRUE if @tooltip should be shown right now, %FALSE otherwise.
   *
   * Since: 2.12
   */
  widget_signals[QUERY_TOOLTIP] =
    g_signal_new (I_("query-tooltip"),
		  G_TYPE_FROM_CLASS (gobject_class),
		  G_SIGNAL_RUN_LAST,
		  G_STRUCT_OFFSET (GtkWidgetClass, query_tooltip),
		  _gtk_boolean_handled_accumulator, NULL,
		  _gtk_marshal_BOOLEAN__INT_INT_BOOLEAN_OBJECT,
		  G_TYPE_BOOLEAN, 4,
		  G_TYPE_INT,
		  G_TYPE_INT,
		  G_TYPE_BOOLEAN,
		  GTK_TYPE_TOOLTIP);

  /**
   * GtkWidget::popup-menu
   * @widget: the object which received the signal
   *
   * This signal gets emitted whenever a widget should pop up a context 
   * menu. This usually happens through the standard key binding mechanism; 
   * by pressing a certain key while a widget is focused, the user can cause 
   * the widget to pop up a menu.  For example, the #GtkEntry widget creates 
   * a menu with clipboard commands. See <xref linkend="checklist-popup-menu"/> 
   * for an example of how to use this signal.
   *
   * Returns: %TRUE if a menu was activated
   */
  widget_signals[POPUP_MENU] =
    g_signal_new (I_("popup-menu"),
		  G_TYPE_FROM_CLASS (gobject_class),
		  G_SIGNAL_RUN_LAST | G_SIGNAL_ACTION,
		  G_STRUCT_OFFSET (GtkWidgetClass, popup_menu),
		  _gtk_boolean_handled_accumulator, NULL,
		  _gtk_marshal_BOOLEAN__VOID,
		  G_TYPE_BOOLEAN, 0);

  /**
   * GtkWidget::show-help:
   * @widget: the object which received the signal.
   * @help_type:
   */
  widget_signals[SHOW_HELP] =
    g_signal_new (I_("show-help"),
		  G_TYPE_FROM_CLASS (gobject_class),
		  G_SIGNAL_RUN_LAST | G_SIGNAL_ACTION,
		  G_STRUCT_OFFSET (GtkWidgetClass, show_help),
		  _gtk_boolean_handled_accumulator, NULL,
		  _gtk_marshal_BOOLEAN__ENUM,
		  G_TYPE_BOOLEAN, 1,
		  GTK_TYPE_WIDGET_HELP_TYPE);

  /**
   * GtkWidget::accel-closures-changed:
   * @widget: the object which received the signal.
   */
  widget_signals[ACCEL_CLOSURES_CHANGED] =
    g_signal_new (I_("accel-closures-changed"),
		  G_TYPE_FROM_CLASS (gobject_class),
		  0,
		  0,
		  NULL, NULL,
		  _gtk_marshal_VOID__VOID,
		  G_TYPE_NONE, 0);

  /**
   * GtkWidget::screen-changed:
   * @widget: the object on which the signal is emitted
   * @previous_screen: (allow-none): the previous screen, or %NULL if the
   *   widget was not associated with a screen before
   *
   * The ::screen-changed signal gets emitted when the
   * screen of a widget has changed.
   */
  widget_signals[SCREEN_CHANGED] =
    g_signal_new (I_("screen-changed"),
		  G_TYPE_FROM_CLASS (gobject_class),
		  G_SIGNAL_RUN_LAST,
		  G_STRUCT_OFFSET (GtkWidgetClass, screen_changed),
		  NULL, NULL,
		  _gtk_marshal_VOID__OBJECT,
		  G_TYPE_NONE, 1,
		  GDK_TYPE_SCREEN);

  /**
   * GtkWidget::can-activate-accel:
   * @widget: the object which received the signal
   * @signal_id: the ID of a signal installed on @widget
   *
   * Determines whether an accelerator that activates the signal
   * identified by @signal_id can currently be activated.
   * This signal is present to allow applications and derived
   * widgets to override the default #GtkWidget handling
   * for determining whether an accelerator can be activated.
   *
   * Returns: %TRUE if the signal can be activated.
   */
  widget_signals[CAN_ACTIVATE_ACCEL] =
     g_signal_new (I_("can-activate-accel"),
		  G_TYPE_FROM_CLASS (gobject_class),
		  G_SIGNAL_RUN_LAST,
		  G_STRUCT_OFFSET (GtkWidgetClass, can_activate_accel),
                  _gtk_boolean_handled_accumulator, NULL,
		  _gtk_marshal_BOOLEAN__UINT,
                  G_TYPE_BOOLEAN, 1, G_TYPE_UINT);

  binding_set = gtk_binding_set_by_class (klass);
  gtk_binding_entry_add_signal (binding_set, GDK_F10, GDK_SHIFT_MASK,
                                "popup-menu", 0);
  gtk_binding_entry_add_signal (binding_set, GDK_Menu, 0,
                                "popup-menu", 0);  

  gtk_binding_entry_add_signal (binding_set, GDK_F1, GDK_CONTROL_MASK,
                                "show-help", 1,
                                GTK_TYPE_WIDGET_HELP_TYPE,
                                GTK_WIDGET_HELP_TOOLTIP);
  gtk_binding_entry_add_signal (binding_set, GDK_KP_F1, GDK_CONTROL_MASK,
                                "show-help", 1,
                                GTK_TYPE_WIDGET_HELP_TYPE,
                                GTK_WIDGET_HELP_TOOLTIP);
  gtk_binding_entry_add_signal (binding_set, GDK_F1, GDK_SHIFT_MASK,
                                "show-help", 1,
                                GTK_TYPE_WIDGET_HELP_TYPE,
                                GTK_WIDGET_HELP_WHATS_THIS);  
  gtk_binding_entry_add_signal (binding_set, GDK_KP_F1, GDK_SHIFT_MASK,
                                "show-help", 1,
                                GTK_TYPE_WIDGET_HELP_TYPE,
                                GTK_WIDGET_HELP_WHATS_THIS);

  gtk_widget_class_install_style_property (klass,
					   g_param_spec_boolean ("interior-focus",
								 P_("Interior Focus"),
								 P_("Whether to draw the focus indicator inside widgets"),
								 TRUE,
								 GTK_PARAM_READABLE));

  gtk_widget_class_install_style_property (klass,
					   g_param_spec_int ("focus-line-width",
							     P_("Focus linewidth"),
							     P_("Width, in pixels, of the focus indicator line"),
							     0, G_MAXINT, 1,
							     GTK_PARAM_READABLE));

  gtk_widget_class_install_style_property (klass,
					   g_param_spec_string ("focus-line-pattern",
								P_("Focus line dash pattern"),
								P_("Dash pattern used to draw the focus indicator"),
								"\1\1",
								GTK_PARAM_READABLE));
  gtk_widget_class_install_style_property (klass,
					   g_param_spec_int ("focus-padding",
							     P_("Focus padding"),
							     P_("Width, in pixels, between focus indicator and the widget 'box'"),
							     0, G_MAXINT, 1,
							     GTK_PARAM_READABLE));
  gtk_widget_class_install_style_property (klass,
					   g_param_spec_boxed ("cursor-color",
							       P_("Cursor color"),
							       P_("Color with which to draw insertion cursor"),
							       GDK_TYPE_COLOR,
							       GTK_PARAM_READABLE));
  gtk_widget_class_install_style_property (klass,
					   g_param_spec_boxed ("secondary-cursor-color",
							       P_("Secondary cursor color"),
							       P_("Color with which to draw the secondary insertion cursor when editing mixed right-to-left and left-to-right text"),
							       GDK_TYPE_COLOR,
							       GTK_PARAM_READABLE));
  gtk_widget_class_install_style_property (klass,
					   g_param_spec_float ("cursor-aspect-ratio",
							       P_("Cursor line aspect ratio"),
							       P_("Aspect ratio with which to draw insertion cursor"),
							       0.0, 1.0, 0.04,
							       GTK_PARAM_READABLE));

  /**
   * GtkWidget:draw-border:
   *
   * The "draw-border" style property defines the size of areas outside 
   * the widget's allocation to draw.
   *
   * Since: 2.8
   */
  gtk_widget_class_install_style_property (klass,
					   g_param_spec_boxed ("draw-border",
							       P_("Draw Border"),
							       P_("Size of areas outside the widget's allocation to draw"),
							       GTK_TYPE_BORDER,
							       GTK_PARAM_READABLE));

  /**
   * GtkWidget:link-color:
   *
   * The "link-color" style property defines the color of unvisited links.
   *
   * Since: 2.10
   */
  gtk_widget_class_install_style_property (klass,
					   g_param_spec_boxed ("link-color",
							       P_("Unvisited Link Color"),
							       P_("Color of unvisited links"),
							       GDK_TYPE_COLOR,
							       GTK_PARAM_READABLE));

  /**
   * GtkWidget:visited-link-color:
   *
   * The "visited-link-color" style property defines the color of visited links.
   *
   * Since: 2.10
   */
  gtk_widget_class_install_style_property (klass,
					   g_param_spec_boxed ("visited-link-color",
							       P_("Visited Link Color"),
							       P_("Color of visited links"),
							       GDK_TYPE_COLOR,
							       GTK_PARAM_READABLE));

  /**
   * GtkWidget:wide-separators:
   *
   * The "wide-separators" style property defines whether separators have 
   * configurable width and should be drawn using a box instead of a line.
   *
   * Since: 2.10
   */
  gtk_widget_class_install_style_property (klass,
                                           g_param_spec_boolean ("wide-separators",
                                                                 P_("Wide Separators"),
                                                                 P_("Whether separators have configurable width and should be drawn using a box instead of a line"),
                                                                 FALSE,
                                                                 GTK_PARAM_READABLE));

  /**
   * GtkWidget:separator-width:
   *
   * The "separator-width" style property defines the width of separators.
   * This property only takes effect if #GtkWidget:wide-separators is %TRUE.
   *
   * Since: 2.10
   */
  gtk_widget_class_install_style_property (klass,
                                           g_param_spec_int ("separator-width",
                                                             P_("Separator Width"),
                                                             P_("The width of separators if wide-separators is TRUE"),
                                                             0, G_MAXINT, 0,
                                                             GTK_PARAM_READABLE));

  /**
   * GtkWidget:separator-height:
   *
   * The "separator-height" style property defines the height of separators.
   * This property only takes effect if #GtkWidget:wide-separators is %TRUE.
   *
   * Since: 2.10
   */
  gtk_widget_class_install_style_property (klass,
                                           g_param_spec_int ("separator-height",
                                                             P_("Separator Height"),
                                                             P_("The height of separators if \"wide-separators\" is TRUE"),
                                                             0, G_MAXINT, 0,
                                                             GTK_PARAM_READABLE));

  /**
   * GtkWidget:scroll-arrow-hlength:
   *
   * The "scroll-arrow-hlength" style property defines the length of 
   * horizontal scroll arrows.
   *
   * Since: 2.10
   */
  gtk_widget_class_install_style_property (klass,
                                           g_param_spec_int ("scroll-arrow-hlength",
                                                             P_("Horizontal Scroll Arrow Length"),
                                                             P_("The length of horizontal scroll arrows"),
                                                             1, G_MAXINT, 16,
                                                             GTK_PARAM_READABLE));

  /**
   * GtkWidget:scroll-arrow-vlength:
   *
   * The "scroll-arrow-vlength" style property defines the length of 
   * vertical scroll arrows.
   *
   * Since: 2.10
   */
  gtk_widget_class_install_style_property (klass,
                                           g_param_spec_int ("scroll-arrow-vlength",
                                                             P_("Vertical Scroll Arrow Length"),
                                                             P_("The length of vertical scroll arrows"),
                                                             1, G_MAXINT, 16,
                                                             GTK_PARAM_READABLE));
}

static void
gtk_widget_base_class_finalize (GtkWidgetClass *klass)
{
  GList *list, *node;

  list = g_param_spec_pool_list_owned (style_property_spec_pool, G_OBJECT_CLASS_TYPE (klass));
  for (node = list; node; node = node->next)
    {
      GParamSpec *pspec = node->data;

      g_param_spec_pool_remove (style_property_spec_pool, pspec);
      g_param_spec_unref (pspec);
    }
  g_list_free (list);
}

static void
gtk_widget_set_property (GObject         *object,
			 guint            prop_id,
			 const GValue    *value,
			 GParamSpec      *pspec)
{
  GtkWidget *widget = GTK_WIDGET (object);

  switch (prop_id)
    {
      gboolean tmp;
      gchar *tooltip_markup;
      const gchar *tooltip_text;
      GtkWindow *tooltip_window;

    case PROP_NAME:
      gtk_widget_set_name (widget, g_value_get_string (value));
      break;
    case PROP_PARENT:
      gtk_container_add (GTK_CONTAINER (g_value_get_object (value)), widget);
      break;
    case PROP_WIDTH_REQUEST:
      gtk_widget_set_usize_internal (widget, g_value_get_int (value), -2);
      break;
    case PROP_HEIGHT_REQUEST:
      gtk_widget_set_usize_internal (widget, -2, g_value_get_int (value));
      break;
    case PROP_VISIBLE:
      gtk_widget_set_visible (widget, g_value_get_boolean (value));
      break;
    case PROP_SENSITIVE:
      gtk_widget_set_sensitive (widget, g_value_get_boolean (value));
      break;
    case PROP_APP_PAINTABLE:
      gtk_widget_set_app_paintable (widget, g_value_get_boolean (value));
      break;
    case PROP_CAN_FOCUS:
      gtk_widget_set_can_focus (widget, g_value_get_boolean (value));
      break;
    case PROP_HAS_FOCUS:
      if (g_value_get_boolean (value))
	gtk_widget_grab_focus (widget);
      break;
    case PROP_IS_FOCUS:
      if (g_value_get_boolean (value))
	gtk_widget_grab_focus (widget);
      break;
    case PROP_CAN_DEFAULT:
      gtk_widget_set_can_default (widget, g_value_get_boolean (value));
      break;
    case PROP_HAS_DEFAULT:
      if (g_value_get_boolean (value))
	gtk_widget_grab_default (widget);
      break;
    case PROP_RECEIVES_DEFAULT:
      gtk_widget_set_receives_default (widget, g_value_get_boolean (value));
      break;
    case PROP_STYLE:
      gtk_widget_set_style (widget, g_value_get_object (value));
      break;
    case PROP_EVENTS:
      if (!gtk_widget_get_realized (widget) && gtk_widget_get_has_window (widget))
	gtk_widget_set_events (widget, g_value_get_flags (value));
      break;
    case PROP_EXTENSION_EVENTS:
      gtk_widget_set_extension_events (widget, g_value_get_enum (value));
      break;
    case PROP_NO_SHOW_ALL:
      gtk_widget_set_no_show_all (widget, g_value_get_boolean (value));
      break;
    case PROP_HAS_TOOLTIP:
      gtk_widget_real_set_has_tooltip (widget,
				       g_value_get_boolean (value), FALSE);
      break;
    case PROP_TOOLTIP_MARKUP:
      tooltip_window = g_object_get_qdata (object, quark_tooltip_window);
      tooltip_markup = g_value_dup_string (value);

      /* Treat an empty string as a NULL string, 
       * because an empty string would be useless for a tooltip:
       */
      if (tooltip_markup && (strlen (tooltip_markup) == 0))
        {
	  g_free (tooltip_markup);
          tooltip_markup = NULL;
        }

      g_object_set_qdata_full (object, quark_tooltip_markup,
			       tooltip_markup, g_free);

      tmp = (tooltip_window != NULL || tooltip_markup != NULL);
      gtk_widget_real_set_has_tooltip (widget, tmp, FALSE);
      if (gtk_widget_get_visible (widget))
        gtk_widget_queue_tooltip_query (widget);
      break;
    case PROP_TOOLTIP_TEXT:
      tooltip_window = g_object_get_qdata (object, quark_tooltip_window);

      tooltip_text = g_value_get_string (value);

      /* Treat an empty string as a NULL string, 
       * because an empty string would be useless for a tooltip:
       */
      if (tooltip_text && (strlen (tooltip_text) == 0))
        tooltip_text = NULL;

      tooltip_markup = tooltip_text ? g_markup_escape_text (tooltip_text, -1) : NULL;

      g_object_set_qdata_full (object, quark_tooltip_markup,
                               tooltip_markup, g_free);

      tmp = (tooltip_window != NULL || tooltip_markup != NULL);
      gtk_widget_real_set_has_tooltip (widget, tmp, FALSE);
      if (gtk_widget_get_visible (widget))
        gtk_widget_queue_tooltip_query (widget);
      break;
    case PROP_DOUBLE_BUFFERED:
      gtk_widget_set_double_buffered (widget, g_value_get_boolean (value));
      break;
    default:
      G_OBJECT_WARN_INVALID_PROPERTY_ID (object, prop_id, pspec);
      break;
    }
}

static void
gtk_widget_get_property (GObject         *object,
			 guint            prop_id,
			 GValue          *value,
			 GParamSpec      *pspec)
{
  GtkWidget *widget = GTK_WIDGET (object);
  
  switch (prop_id)
    {
      gpointer *eventp;
      gpointer *modep;

    case PROP_NAME:
      if (widget->name)
	g_value_set_string (value, widget->name);
      else
	g_value_set_static_string (value, "");
      break;
    case PROP_PARENT:
      g_value_set_object (value, widget->parent);
      break;
    case PROP_WIDTH_REQUEST:
      {
        int w;
        gtk_widget_get_size_request (widget, &w, NULL);
        g_value_set_int (value, w);
      }
      break;
    case PROP_HEIGHT_REQUEST:
      {
        int h;
        gtk_widget_get_size_request (widget, NULL, &h);
        g_value_set_int (value, h);
      }
      break;
    case PROP_VISIBLE:
      g_value_set_boolean (value, (gtk_widget_get_visible (widget) != FALSE));
      break;
    case PROP_SENSITIVE:
      g_value_set_boolean (value, (gtk_widget_get_sensitive (widget) != FALSE));
      break;
    case PROP_APP_PAINTABLE:
      g_value_set_boolean (value, (gtk_widget_get_app_paintable (widget) != FALSE));
      break;
    case PROP_CAN_FOCUS:
      g_value_set_boolean (value, (gtk_widget_get_can_focus (widget) != FALSE));
      break;
    case PROP_HAS_FOCUS:
      g_value_set_boolean (value, (gtk_widget_has_focus (widget) != FALSE));
      break;
    case PROP_IS_FOCUS:
      g_value_set_boolean (value, (gtk_widget_is_focus (widget)));
      break;
    case PROP_CAN_DEFAULT:
      g_value_set_boolean (value, (gtk_widget_get_can_default (widget) != FALSE));
      break;
    case PROP_HAS_DEFAULT:
      g_value_set_boolean (value, (gtk_widget_has_default (widget) != FALSE));
      break;
    case PROP_RECEIVES_DEFAULT:
      g_value_set_boolean (value, (gtk_widget_get_receives_default (widget) != FALSE));
      break;
    case PROP_COMPOSITE_CHILD:
      g_value_set_boolean (value, (GTK_OBJECT_FLAGS (widget) & GTK_COMPOSITE_CHILD) != 0 );
      break;
    case PROP_STYLE:
      g_value_set_object (value, gtk_widget_get_style (widget));
      break;
    case PROP_EVENTS:
      eventp = g_object_get_qdata (G_OBJECT (widget), quark_event_mask);
      g_value_set_flags (value, GPOINTER_TO_INT (eventp));
      break;
    case PROP_EXTENSION_EVENTS:
      modep = g_object_get_qdata (G_OBJECT (widget), quark_extension_event_mode);
      g_value_set_enum (value, GPOINTER_TO_INT (modep));
      break;
    case PROP_NO_SHOW_ALL:
      g_value_set_boolean (value, gtk_widget_get_no_show_all (widget));
      break;
    case PROP_HAS_TOOLTIP:
      g_value_set_boolean (value, GPOINTER_TO_UINT (g_object_get_qdata (object, quark_has_tooltip)));
      break;
    case PROP_TOOLTIP_TEXT:
      {
        gchar *escaped = g_object_get_qdata (object, quark_tooltip_markup);
        gchar *text = NULL;

        if (escaped && !pango_parse_markup (escaped, -1, 0, NULL, &text, NULL, NULL))
          g_assert (NULL == text); /* text should still be NULL in case of markup errors */

        g_value_take_string (value, text);
      }
      break;
    case PROP_TOOLTIP_MARKUP:
      g_value_set_string (value, g_object_get_qdata (object, quark_tooltip_markup));
      break;
    case PROP_WINDOW:
      g_value_set_object (value, gtk_widget_get_window (widget));
      break;
    case PROP_DOUBLE_BUFFERED:
      g_value_set_boolean (value, gtk_widget_get_double_buffered (widget));
      break;
    default:
      G_OBJECT_WARN_INVALID_PROPERTY_ID (object, prop_id, pspec);
      break;
    }
}

static void
gtk_widget_init (GtkWidget *widget)
{
  GTK_PRIVATE_FLAGS (widget) = PRIVATE_GTK_CHILD_VISIBLE;
  widget->state = GTK_STATE_NORMAL;
  widget->saved_state = GTK_STATE_NORMAL;
  widget->name = NULL;
  widget->requisition.width = 0;
  widget->requisition.height = 0;
  widget->allocation.x = -1;
  widget->allocation.y = -1;
  widget->allocation.width = 1;
  widget->allocation.height = 1;
  widget->window = NULL;
  widget->parent = NULL;

  GTK_OBJECT_FLAGS (widget) |= GTK_SENSITIVE;
  GTK_OBJECT_FLAGS (widget) |= GTK_PARENT_SENSITIVE;
  GTK_OBJECT_FLAGS (widget) |= composite_child_stack ? GTK_COMPOSITE_CHILD : 0;
  gtk_widget_set_double_buffered (widget, TRUE);

  GTK_PRIVATE_SET_FLAG (widget, GTK_REDRAW_ON_ALLOC);
  GTK_PRIVATE_SET_FLAG (widget, GTK_REQUEST_NEEDED);
  GTK_PRIVATE_SET_FLAG (widget, GTK_WIDTH_REQUEST_NEEDED);
  GTK_PRIVATE_SET_FLAG (widget, GTK_HEIGHT_REQUEST_NEEDED);
  GTK_PRIVATE_SET_FLAG (widget, GTK_ALLOC_NEEDED);

  widget->style = gtk_widget_get_default_style ();
  g_object_ref (widget->style);
}


static void
gtk_widget_dispatch_child_properties_changed (GtkWidget   *widget,
					      guint        n_pspecs,
					      GParamSpec **pspecs)
{
  GtkWidget *container = widget->parent;
  guint i;

  for (i = 0; widget->parent == container && i < n_pspecs; i++)
    g_signal_emit (widget, widget_signals[CHILD_NOTIFY], g_quark_from_string (pspecs[i]->name), pspecs[i]);
}

/**
 * gtk_widget_freeze_child_notify:
 * @widget: a #GtkWidget
 * 
 * Stops emission of #GtkWidget::child-notify signals on @widget. The 
 * signals are queued until gtk_widget_thaw_child_notify() is called 
 * on @widget. 
 *
 * This is the analogue of g_object_freeze_notify() for child properties.
 **/
void
gtk_widget_freeze_child_notify (GtkWidget *widget)
{
  g_return_if_fail (GTK_IS_WIDGET (widget));

  if (!G_OBJECT (widget)->ref_count)
    return;

  g_object_ref (widget);
  g_object_notify_queue_freeze (G_OBJECT (widget), _gtk_widget_child_property_notify_context);
  g_object_unref (widget);
}

/**
 * gtk_widget_child_notify:
 * @widget: a #GtkWidget
 * @child_property: the name of a child property installed on the 
 *                  class of @widget<!-- -->'s parent
 * 
 * Emits a #GtkWidget::child-notify signal for the 
 * <link linkend="child-properties">child property</link> @child_property 
 * on @widget.
 *
 * This is the analogue of g_object_notify() for child properties.
 **/
void
gtk_widget_child_notify (GtkWidget    *widget,
			 const gchar  *child_property)
{
  GParamSpec *pspec;

  g_return_if_fail (GTK_IS_WIDGET (widget));
  g_return_if_fail (child_property != NULL);
  if (!G_OBJECT (widget)->ref_count || !widget->parent)
    return;

  g_object_ref (widget);
  pspec = g_param_spec_pool_lookup (_gtk_widget_child_property_pool,
				    child_property,
				    G_OBJECT_TYPE (widget->parent),
				    TRUE);
  if (!pspec)
    g_warning ("%s: container class `%s' has no child property named `%s'",
	       G_STRLOC,
	       G_OBJECT_TYPE_NAME (widget->parent),
	       child_property);
  else
    {
      GObjectNotifyQueue *nqueue = g_object_notify_queue_freeze (G_OBJECT (widget), _gtk_widget_child_property_notify_context);

      g_object_notify_queue_add (G_OBJECT (widget), nqueue, pspec);
      g_object_notify_queue_thaw (G_OBJECT (widget), nqueue);
    }
  g_object_unref (widget);
}

/**
 * gtk_widget_thaw_child_notify:
 * @widget: a #GtkWidget
 *
 * Reverts the effect of a previous call to gtk_widget_freeze_child_notify().
 * This causes all queued #GtkWidget::child-notify signals on @widget to be 
 * emitted.
 */ 
void
gtk_widget_thaw_child_notify (GtkWidget *widget)
{
  GObjectNotifyQueue *nqueue;

  g_return_if_fail (GTK_IS_WIDGET (widget));

  if (!G_OBJECT (widget)->ref_count)
    return;

  g_object_ref (widget);
  nqueue = g_object_notify_queue_from_object (G_OBJECT (widget), _gtk_widget_child_property_notify_context);
  if (!nqueue || !nqueue->freeze_count)
    g_warning (G_STRLOC ": child-property-changed notification for %s(%p) is not frozen",
	       G_OBJECT_TYPE_NAME (widget), widget);
  else
    g_object_notify_queue_thaw (G_OBJECT (widget), nqueue);
  g_object_unref (widget);
}


/**
 * gtk_widget_new:
 * @type: type ID of the widget to create
 * @first_property_name: name of first property to set
 * @Varargs: value of first property, followed by more properties, 
 *           %NULL-terminated
 * 
 * This is a convenience function for creating a widget and setting
 * its properties in one go. For example you might write:
 * <literal>gtk_widget_new (GTK_TYPE_LABEL, "label", "Hello World", "xalign",
 * 0.0, NULL)</literal> to create a left-aligned label. Equivalent to
 * g_object_new(), but returns a widget so you don't have to
 * cast the object yourself.
 * 
 * Return value: a new #GtkWidget of type @widget_type
 **/
GtkWidget*
gtk_widget_new (GType        type,
		const gchar *first_property_name,
		...)
{
  GtkWidget *widget;
  va_list var_args;
  
  g_return_val_if_fail (g_type_is_a (type, GTK_TYPE_WIDGET), NULL);
  
  va_start (var_args, first_property_name);
  widget = (GtkWidget *)g_object_new_valist (type, first_property_name, var_args);
  va_end (var_args);

  return widget;
}

/**
 * gtk_widget_set:
 * @widget: a #GtkWidget
 * @first_property_name: name of first property to set
 * @Varargs: value of first property, followed by more properties, 
 *           %NULL-terminated
 * 
 * Precursor of g_object_set().
 *
 * Deprecated: 2.0: Use g_object_set() instead.
 **/
void
gtk_widget_set (GtkWidget   *widget,
		const gchar *first_property_name,
		...)
{
  va_list var_args;

  g_return_if_fail (GTK_IS_WIDGET (widget));

  va_start (var_args, first_property_name);
  g_object_set_valist (G_OBJECT (widget), first_property_name, var_args);
  va_end (var_args);
}

static inline void	   
gtk_widget_queue_draw_child (GtkWidget *widget)
{
  GtkWidget *parent;

  parent = widget->parent;
  if (parent && gtk_widget_is_drawable (parent))
    gtk_widget_queue_draw_area (parent,
				widget->allocation.x,
				widget->allocation.y,
				widget->allocation.width,
				widget->allocation.height);
}

/**
 * gtk_widget_unparent:
 * @widget: a #GtkWidget
 * 
 * This function is only for use in widget implementations.
 * Should be called by implementations of the remove method
 * on #GtkContainer, to dissociate a child from the container.
 **/
void
gtk_widget_unparent (GtkWidget *widget)
{
  GObjectNotifyQueue *nqueue;
  GtkWidget *toplevel;
  GtkWidget *old_parent;
  
  g_return_if_fail (GTK_IS_WIDGET (widget));
  if (widget->parent == NULL)
    return;
  
  /* keep this function in sync with gtk_menu_detach()
   */

  g_object_freeze_notify (G_OBJECT (widget));
  nqueue = g_object_notify_queue_freeze (G_OBJECT (widget), _gtk_widget_child_property_notify_context);

  toplevel = gtk_widget_get_toplevel (widget);
  if (gtk_widget_is_toplevel (toplevel))
    _gtk_window_unset_focus_and_default (GTK_WINDOW (toplevel), widget);

  if (GTK_CONTAINER (widget->parent)->focus_child == widget)
    gtk_container_set_focus_child (GTK_CONTAINER (widget->parent), NULL);

  /* If we are unanchoring the child, we save around the toplevel
   * to emit hierarchy changed
   */
  if (GTK_WIDGET_ANCHORED (widget->parent))
    g_object_ref (toplevel);
  else
    toplevel = NULL;

  gtk_widget_queue_draw_child (widget);

  /* Reset the width and height here, to force reallocation if we
   * get added back to a new parent. This won't work if our new
   * allocation is smaller than 1x1 and we actually want a size of 1x1...
   * (would 0x0 be OK here?)
   */
  widget->allocation.width = 1;
  widget->allocation.height = 1;
  
  if (gtk_widget_get_realized (widget))
    {
      if (GTK_WIDGET_IN_REPARENT (widget))
	gtk_widget_unmap (widget);
      else
	gtk_widget_unrealize (widget);
    }

  /* Removing a widget from a container restores the child visible
   * flag to the default state, so it doesn't affect the child
   * in the next parent.
   */
  GTK_PRIVATE_SET_FLAG (widget, GTK_CHILD_VISIBLE);
    
  old_parent = widget->parent;
  widget->parent = NULL;
  gtk_widget_set_parent_window (widget, NULL);
  g_signal_emit (widget, widget_signals[PARENT_SET], 0, old_parent);
  if (toplevel)
    {
      _gtk_widget_propagate_hierarchy_changed (widget, toplevel);
      g_object_unref (toplevel);
    }
      
  g_object_notify (G_OBJECT (widget), "parent");
  g_object_thaw_notify (G_OBJECT (widget));
  if (!widget->parent)
    g_object_notify_queue_clear (G_OBJECT (widget), nqueue);
  g_object_notify_queue_thaw (G_OBJECT (widget), nqueue);
  g_object_unref (widget);
}

/**
 * gtk_widget_destroy:
 * @widget: a #GtkWidget
 *
 * Destroys a widget. Equivalent to gtk_object_destroy(), except that
 * you don't have to cast the widget to #GtkObject. When a widget is
 * destroyed, it will break any references it holds to other objects.
 * If the widget is inside a container, the widget will be removed
 * from the container. If the widget is a toplevel (derived from
 * #GtkWindow), it will be removed from the list of toplevels, and the
 * reference GTK+ holds to it will be removed. Removing a
 * widget from its container or the list of toplevels results in the
 * widget being finalized, unless you've added additional references
 * to the widget with g_object_ref().
 *
 * In most cases, only toplevel widgets (windows) require explicit
 * destruction, because when you destroy a toplevel its children will
 * be destroyed as well.
 **/
void
gtk_widget_destroy (GtkWidget *widget)
{
  g_return_if_fail (GTK_IS_WIDGET (widget));

  gtk_object_destroy ((GtkObject*) widget);
}

/**
 * gtk_widget_destroyed:
 * @widget: a #GtkWidget
 * @widget_pointer: (inout) (transfer none): address of a variable that contains @widget
 *
 * This function sets *@widget_pointer to %NULL if @widget_pointer !=
 * %NULL.  It's intended to be used as a callback connected to the
 * "destroy" signal of a widget. You connect gtk_widget_destroyed()
 * as a signal handler, and pass the address of your widget variable
 * as user data. Then when the widget is destroyed, the variable will
 * be set to %NULL. Useful for example to avoid multiple copies
 * of the same dialog.
 **/
void
gtk_widget_destroyed (GtkWidget      *widget,
		      GtkWidget      **widget_pointer)
{
  /* Don't make any assumptions about the
   *  value of widget!
   *  Even check widget_pointer.
   */
  if (widget_pointer)
    *widget_pointer = NULL;
}

/**
 * gtk_widget_show:
 * @widget: a #GtkWidget
 * 
 * Flags a widget to be displayed. Any widget that isn't shown will
 * not appear on the screen. If you want to show all the widgets in a
 * container, it's easier to call gtk_widget_show_all() on the
 * container, instead of individually showing the widgets.
 *
 * Remember that you have to show the containers containing a widget,
 * in addition to the widget itself, before it will appear onscreen.
 *
 * When a toplevel container is shown, it is immediately realized and
 * mapped; other shown widgets are realized and mapped when their
 * toplevel container is realized and mapped.
 **/
void
gtk_widget_show (GtkWidget *widget)
{
  g_return_if_fail (GTK_IS_WIDGET (widget));

  if (!gtk_widget_get_visible (widget))
    {
      g_object_ref (widget);
      if (!gtk_widget_is_toplevel (widget))
	gtk_widget_queue_resize (widget);
      g_signal_emit (widget, widget_signals[SHOW], 0);
      g_object_notify (G_OBJECT (widget), "visible");
      g_object_unref (widget);
    }
}

static void
gtk_widget_real_show (GtkWidget *widget)
{
  if (!gtk_widget_get_visible (widget))
    {
      GTK_WIDGET_SET_FLAGS (widget, GTK_VISIBLE);

      if (widget->parent &&
	  gtk_widget_get_mapped (widget->parent) &&
	  GTK_WIDGET_CHILD_VISIBLE (widget) &&
	  !gtk_widget_get_mapped (widget))
	gtk_widget_map (widget);
    }
}

static void
gtk_widget_show_map_callback (GtkWidget *widget, GdkEvent *event, gint *flag)
{
  *flag = TRUE;
  g_signal_handlers_disconnect_by_func (widget,
					gtk_widget_show_map_callback, 
					flag);
}

/**
 * gtk_widget_show_now:
 * @widget: a #GtkWidget
 * 
 * Shows a widget. If the widget is an unmapped toplevel widget
 * (i.e. a #GtkWindow that has not yet been shown), enter the main
 * loop and wait for the window to actually be mapped. Be careful;
 * because the main loop is running, anything can happen during
 * this function.
 **/
void
gtk_widget_show_now (GtkWidget *widget)
{
  gint flag = FALSE;
  
  g_return_if_fail (GTK_IS_WIDGET (widget));

  /* make sure we will get event */
  if (!gtk_widget_get_mapped (widget) &&
      gtk_widget_is_toplevel (widget))
    {
      gtk_widget_show (widget);

      g_signal_connect (widget, "map-event",
			G_CALLBACK (gtk_widget_show_map_callback), 
			&flag);

      while (!flag)
	gtk_main_iteration ();
    }
  else
    gtk_widget_show (widget);
}

/**
 * gtk_widget_hide:
 * @widget: a #GtkWidget
 * 
 * Reverses the effects of gtk_widget_show(), causing the widget to be
 * hidden (invisible to the user).
 **/
void
gtk_widget_hide (GtkWidget *widget)
{
  g_return_if_fail (GTK_IS_WIDGET (widget));
  
  if (gtk_widget_get_visible (widget))
    {
      GtkWidget *toplevel = gtk_widget_get_toplevel (widget);
      
      g_object_ref (widget);
      if (toplevel != widget && gtk_widget_is_toplevel (toplevel))
	_gtk_window_unset_focus_and_default (GTK_WINDOW (toplevel), widget);

      g_signal_emit (widget, widget_signals[HIDE], 0);
      if (!gtk_widget_is_toplevel (widget))
	gtk_widget_queue_resize (widget);
      g_object_notify (G_OBJECT (widget), "visible");
      g_object_unref (widget);
    }
}

static void
gtk_widget_real_hide (GtkWidget *widget)
{
  if (gtk_widget_get_visible (widget))
    {
      GTK_WIDGET_UNSET_FLAGS (widget, GTK_VISIBLE);
      
      if (gtk_widget_get_mapped (widget))
	gtk_widget_unmap (widget);
    }
}

/**
 * gtk_widget_hide_on_delete:
 * @widget: a #GtkWidget
 * 
 * Utility function; intended to be connected to the #GtkWidget::delete-event
 * signal on a #GtkWindow. The function calls gtk_widget_hide() on its
 * argument, then returns %TRUE. If connected to ::delete-event, the
 * result is that clicking the close button for a window (on the
 * window frame, top right corner usually) will hide but not destroy
 * the window. By default, GTK+ destroys windows when ::delete-event
 * is received.
 * 
 * Return value: %TRUE
 **/
gboolean
gtk_widget_hide_on_delete (GtkWidget *widget)
{
  g_return_val_if_fail (GTK_IS_WIDGET (widget), FALSE);
  
  gtk_widget_hide (widget);
  
  return TRUE;
}

/**
 * gtk_widget_show_all:
 * @widget: a #GtkWidget
 * 
 * Recursively shows a widget, and any child widgets (if the widget is
 * a container).
 **/
void
gtk_widget_show_all (GtkWidget *widget)
{
  GtkWidgetClass *class;

  g_return_if_fail (GTK_IS_WIDGET (widget));

  if (gtk_widget_get_no_show_all (widget))
    return;

  class = GTK_WIDGET_GET_CLASS (widget);

  if (class->show_all)
    class->show_all (widget);
}

/**
 * gtk_widget_hide_all:
 * @widget: a #GtkWidget
 * 
 * Recursively hides a widget and any child widgets.
 **/
void
gtk_widget_hide_all (GtkWidget *widget)
{
  GtkWidgetClass *class;

  g_return_if_fail (GTK_IS_WIDGET (widget));

  if (gtk_widget_get_no_show_all (widget))
    return;

  class = GTK_WIDGET_GET_CLASS (widget);

  if (class->hide_all)
    class->hide_all (widget);
}

/**
 * gtk_widget_map:
 * @widget: a #GtkWidget
 * 
 * This function is only for use in widget implementations. Causes
 * a widget to be mapped if it isn't already.
 **/
void
gtk_widget_map (GtkWidget *widget)
{
  g_return_if_fail (GTK_IS_WIDGET (widget));
  g_return_if_fail (gtk_widget_get_visible (widget));
  g_return_if_fail (GTK_WIDGET_CHILD_VISIBLE (widget));
  
  if (!gtk_widget_get_mapped (widget))
    {
      if (!gtk_widget_get_realized (widget))
	gtk_widget_realize (widget);

      g_signal_emit (widget, widget_signals[MAP], 0);

      if (!gtk_widget_get_has_window (widget))
	gdk_window_invalidate_rect (widget->window, &widget->allocation, FALSE);
    }
}

/**
 * gtk_widget_unmap:
 * @widget: a #GtkWidget
 *
 * This function is only for use in widget implementations. Causes
 * a widget to be unmapped if it's currently mapped.
 **/
void
gtk_widget_unmap (GtkWidget *widget)
{
  g_return_if_fail (GTK_IS_WIDGET (widget));
  
  if (gtk_widget_get_mapped (widget))
    {
      if (!gtk_widget_get_has_window (widget))
	gdk_window_invalidate_rect (widget->window, &widget->allocation, FALSE);
      _gtk_tooltip_hide (widget);
      g_signal_emit (widget, widget_signals[UNMAP], 0);
    }
}

static void
gtk_widget_set_extension_events_internal (GtkWidget        *widget,
                                          GdkExtensionMode  mode,
                                          GList            *window_list)
{
  GList *free_list = NULL;
  GList *l;

  if (window_list == NULL)
    {
      if (gtk_widget_get_has_window (widget))
        window_list = g_list_prepend (NULL, widget->window);
      else
        window_list = gdk_window_get_children (widget->window);

      free_list = window_list;
    }

  for (l = window_list; l != NULL; l = l->next)
    {
      GdkWindow *window = l->data;
      gpointer user_data;

      gdk_window_get_user_data (window, &user_data);
      if (user_data == widget)
        {
          GList *children;

          gdk_input_set_extension_events (window,
                                          gdk_window_get_events (window),
                                          mode);

          children = gdk_window_get_children (window);
          if (children)
            {
              gtk_widget_set_extension_events_internal (widget, mode, children);
              g_list_free (children);
            }
        }
    }

  if (free_list)
    g_list_free (free_list);
}

/**
 * gtk_widget_realize:
 * @widget: a #GtkWidget
 * 
 * Creates the GDK (windowing system) resources associated with a
 * widget.  For example, @widget->window will be created when a widget
 * is realized.  Normally realization happens implicitly; if you show
 * a widget and all its parent containers, then the widget will be
 * realized and mapped automatically.
 * 
 * Realizing a widget requires all
 * the widget's parent widgets to be realized; calling
 * gtk_widget_realize() realizes the widget's parents in addition to
 * @widget itself. If a widget is not yet inside a toplevel window
 * when you realize it, bad things will happen.
 *
 * This function is primarily used in widget implementations, and
 * isn't very useful otherwise. Many times when you think you might
 * need it, a better approach is to connect to a signal that will be
 * called after the widget is realized automatically, such as
 * GtkWidget::expose-event. Or simply g_signal_connect () to the
 * GtkWidget::realize signal.
 **/
void
gtk_widget_realize (GtkWidget *widget)
{
  GdkExtensionMode mode;
  GtkWidgetShapeInfo *shape_info;
  
  g_return_if_fail (GTK_IS_WIDGET (widget));
  g_return_if_fail (GTK_WIDGET_ANCHORED (widget) ||
		    GTK_IS_INVISIBLE (widget));
  
  if (!gtk_widget_get_realized (widget))
    {
      /*
	if (GTK_IS_CONTAINER (widget) && gtk_widget_get_has_window (widget))
	  g_message ("gtk_widget_realize(%s)", G_OBJECT_TYPE_NAME (widget));
      */

      if (widget->parent == NULL &&
          !gtk_widget_is_toplevel (widget))
        g_warning ("Calling gtk_widget_realize() on a widget that isn't "
                   "inside a toplevel window is not going to work very well. "
                   "Widgets must be inside a toplevel container before realizing them.");
      
      if (widget->parent && !gtk_widget_get_realized (widget->parent))
	gtk_widget_realize (widget->parent);

      gtk_widget_ensure_style (widget);
      
      g_signal_emit (widget, widget_signals[REALIZE], 0);

      gtk_widget_real_set_has_tooltip (widget,
				       GPOINTER_TO_UINT (g_object_get_qdata (G_OBJECT (widget), quark_has_tooltip)),
				       TRUE);

      if (GTK_WIDGET_HAS_SHAPE_MASK (widget))
	{
	  shape_info = g_object_get_qdata (G_OBJECT (widget), quark_shape_info);
	  gdk_window_shape_combine_mask (widget->window,
					 shape_info->shape_mask,
					 shape_info->offset_x,
					 shape_info->offset_y);
	}
      
      shape_info = g_object_get_qdata (G_OBJECT (widget), quark_input_shape_info);
      if (shape_info)
	gdk_window_input_shape_combine_mask (widget->window,
					     shape_info->shape_mask,
					     shape_info->offset_x,
					     shape_info->offset_y);

      mode = gtk_widget_get_extension_events (widget);
      if (mode != GDK_EXTENSION_EVENTS_NONE)
        gtk_widget_set_extension_events_internal (widget, mode, NULL);
    }
}

/**
 * gtk_widget_unrealize:
 * @widget: a #GtkWidget
 *
 * This function is only useful in widget implementations.
 * Causes a widget to be unrealized (frees all GDK resources
 * associated with the widget, such as @widget->window).
 **/
void
gtk_widget_unrealize (GtkWidget *widget)
{
  g_return_if_fail (GTK_IS_WIDGET (widget));

  if (GTK_WIDGET_HAS_SHAPE_MASK (widget))
    gtk_widget_shape_combine_mask (widget, NULL, 0, 0);

  if (g_object_get_qdata (G_OBJECT (widget), quark_input_shape_info))
    gtk_widget_input_shape_combine_mask (widget, NULL, 0, 0);

  if (gtk_widget_get_realized (widget))
    {
      g_object_ref (widget);
      _gtk_tooltip_hide (widget);
      g_signal_emit (widget, widget_signals[UNREALIZE], 0);
      gtk_widget_set_realized (widget, FALSE);
      gtk_widget_set_mapped (widget, FALSE);
      g_object_unref (widget);
    }
}

/*****************************************
 * Draw queueing.
 *****************************************/

/**
 * gtk_widget_queue_draw_area:
 * @widget: a #GtkWidget
 * @x: x coordinate of upper-left corner of rectangle to redraw
 * @y: y coordinate of upper-left corner of rectangle to redraw
 * @width: width of region to draw
 * @height: height of region to draw
 *
 * Invalidates the rectangular area of @widget defined by @x, @y,
 * @width and @height by calling gdk_window_invalidate_rect() on the
 * widget's window and all its child windows. Once the main loop
 * becomes idle (after the current batch of events has been processed,
 * roughly), the window will receive expose events for the union of
 * all regions that have been invalidated.
 *
 * Normally you would only use this function in widget
 * implementations. You might also use it, or
 * gdk_window_invalidate_rect() directly, to schedule a redraw of a
 * #GtkDrawingArea or some portion thereof.
 *
 * Frequently you can just call gdk_window_invalidate_rect() or
 * gdk_window_invalidate_region() instead of this function. Those
 * functions will invalidate only a single window, instead of the
 * widget and all its children.
 *
 * The advantage of adding to the invalidated region compared to
 * simply drawing immediately is efficiency; using an invalid region
 * ensures that you only have to redraw one time.
 **/
void	   
gtk_widget_queue_draw_area (GtkWidget *widget,
			    gint       x,
			    gint       y,
			    gint       width,
 			    gint       height)
{
  GdkRectangle invalid_rect;
  GtkWidget *w;
  
  g_return_if_fail (GTK_IS_WIDGET (widget));

  if (!gtk_widget_get_realized (widget))
    return;
  
  /* Just return if the widget or one of its ancestors isn't mapped */
  for (w = widget; w != NULL; w = w->parent)
    if (!gtk_widget_get_mapped (w))
      return;

  /* Find the correct widget */

  if (gtk_widget_get_has_window (widget))
    {
      if (widget->parent)
	{
	  /* Translate widget relative to window-relative */

	  gint wx, wy, wwidth, wheight;
	  
	  gdk_window_get_position (widget->window, &wx, &wy);
	  x -= wx - widget->allocation.x;
	  y -= wy - widget->allocation.y;
	  
	  gdk_drawable_get_size (widget->window, &wwidth, &wheight);

	  if (x + width <= 0 || y + height <= 0 ||
	      x >= wwidth || y >= wheight)
	    return;
	  
	  if (x < 0)
	    {
	      width += x;  x = 0;
	    }
	  if (y < 0)
	    {
	      height += y; y = 0;
	    }
	  if (x + width > wwidth)
	    width = wwidth - x;
	  if (y + height > wheight)
	    height = wheight - y;
	}
    }

  invalid_rect.x = x;
  invalid_rect.y = y;
  invalid_rect.width = width;
  invalid_rect.height = height;
  
  gdk_window_invalidate_rect (widget->window, &invalid_rect, TRUE);
}

static void
widget_add_child_draw_rectangle (GtkWidget    *widget,
				 GdkRectangle *rect)
{
  GdkRectangle child_rect;
  
  if (!gtk_widget_get_mapped (widget) ||
      widget->window != widget->parent->window)
    return;

  gtk_widget_get_draw_rectangle (widget, &child_rect);
  gdk_rectangle_union (rect, &child_rect, rect);
}

static void
gtk_widget_get_draw_rectangle (GtkWidget    *widget,
			       GdkRectangle *rect)
{
  if (!gtk_widget_get_has_window (widget))
    {
      GtkBorder *draw_border = NULL;

      *rect = widget->allocation;

      gtk_widget_style_get (widget,
			    "draw-border", &draw_border,
			    NULL);
      if (draw_border)
	{
	  rect->x -= draw_border->left;
	  rect->y -= draw_border->top;
	  rect->width += draw_border->left + draw_border->right;
	  rect->height += draw_border->top + draw_border->bottom;

          gtk_border_free (draw_border);
	}

      if (GTK_IS_CONTAINER (widget))
	gtk_container_forall (GTK_CONTAINER (widget),
			      (GtkCallback)widget_add_child_draw_rectangle,
			      rect);
    }
  else
    {
      rect->x = 0;
      rect->y = 0;
      rect->width = widget->allocation.width;
      rect->height = widget->allocation.height;
    }
}

/**
 * gtk_widget_queue_draw:
 * @widget: a #GtkWidget
 *
 * Equivalent to calling gtk_widget_queue_draw_area() for the
 * entire area of a widget.
 **/
void	   
gtk_widget_queue_draw (GtkWidget *widget)
{
  GdkRectangle rect;
  
  g_return_if_fail (GTK_IS_WIDGET (widget));

  gtk_widget_get_draw_rectangle (widget, &rect);

  gtk_widget_queue_draw_area (widget,
			      rect.x, rect.y,
			      rect.width, rect.height);
}

/* Invalidates the given area (allocation-relative-coordinates)
 * in all of the widget's windows
 */
/**
 * gtk_widget_queue_clear_area:
 * @widget: a #GtkWidget
 * @x: x coordinate of upper-left corner of rectangle to redraw
 * @y: y coordinate of upper-left corner of rectangle to redraw
 * @width: width of region to draw
 * @height: height of region to draw
 * 
 * This function is no longer different from
 * gtk_widget_queue_draw_area(), though it once was. Now it just calls
 * gtk_widget_queue_draw_area(). Originally
 * gtk_widget_queue_clear_area() would force a redraw of the
 * background for %GTK_NO_WINDOW widgets, and
 * gtk_widget_queue_draw_area() would not. Now both functions ensure
 * the background will be redrawn.
 * 
 * Deprecated: 2.2: Use gtk_widget_queue_draw_area() instead.
 **/
void	   
gtk_widget_queue_clear_area (GtkWidget *widget,
			     gint       x,
			     gint       y,
			     gint       width,
			     gint       height)
{
  g_return_if_fail (GTK_IS_WIDGET (widget));

  gtk_widget_queue_draw_area (widget, x, y, width, height);
}

/**
 * gtk_widget_queue_clear:
 * @widget: a #GtkWidget
 * 
 * This function does the same as gtk_widget_queue_draw().
 *
 * Deprecated: 2.2: Use gtk_widget_queue_draw() instead.
 **/
void	   
gtk_widget_queue_clear (GtkWidget *widget)
{
  g_return_if_fail (GTK_IS_WIDGET (widget));

  gtk_widget_queue_draw (widget);
}

/**
 * gtk_widget_queue_resize:
 * @widget: a #GtkWidget
 *
 * This function is only for use in widget implementations.
 * Flags a widget to have its size renegotiated; should
 * be called when a widget for some reason has a new size request.
 * For example, when you change the text in a #GtkLabel, #GtkLabel
 * queues a resize to ensure there's enough space for the new text.
 **/
void
gtk_widget_queue_resize (GtkWidget *widget)
{
  g_return_if_fail (GTK_IS_WIDGET (widget));

  if (gtk_widget_get_realized (widget))
    gtk_widget_queue_shallow_draw (widget);
      
  _gtk_size_group_queue_resize (widget);
}

/**
 * gtk_widget_queue_resize_no_redraw:
 * @widget: a #GtkWidget
 *
 * This function works like gtk_widget_queue_resize(), 
 * except that the widget is not invalidated.
 *
 * Since: 2.4
 **/
void
gtk_widget_queue_resize_no_redraw (GtkWidget *widget)
{
  g_return_if_fail (GTK_IS_WIDGET (widget));

  _gtk_size_group_queue_resize (widget);
}

/**
 * gtk_widget_draw:
 * @widget: a #GtkWidget
 * @area: area to draw
 *
 * In GTK+ 1.2, this function would immediately render the
 * region @area of a widget, by invoking the virtual draw method of a
 * widget. In GTK+ 2.0, the draw method is gone, and instead
 * gtk_widget_draw() simply invalidates the specified region of the
 * widget, then updates the invalid region of the widget immediately.
 * Usually you don't want to update the region immediately for
 * performance reasons, so in general gtk_widget_queue_draw_area() is
 * a better choice if you want to draw a region of a widget.
 **/
void
gtk_widget_draw (GtkWidget          *widget,
		 const GdkRectangle *area)
{
  g_return_if_fail (GTK_IS_WIDGET (widget));

  if (gtk_widget_is_drawable (widget))
    {
      if (area)
        gtk_widget_queue_draw_area (widget,
                                    area->x, area->y,
                                    area->width, area->height);
      else
        gtk_widget_queue_draw (widget);

      gdk_window_process_updates (widget->window, TRUE);
    }
}

/**
 * gtk_widget_size_request:
 * @widget: a #GtkWidget
 * @requisition: a #GtkRequisition to be filled in
 * 
 * This function is typically used when implementing a #GtkContainer
 * subclass.  Obtains the preferred size of a widget. The container
 * uses this information to arrange its child widgets and decide what
 * size allocations to give them with gtk_widget_size_allocate().
 *
 * You can also call this function from an application, with some
 * caveats. Most notably, getting a size request requires the widget
 * to be associated with a screen, because font information may be
 * needed. Multihead-aware applications should keep this in mind.
 *
 * Also remember that the size request is not necessarily the size
 * a widget will actually be allocated.
 *
 * Deprecated: 3.0: Use gtk_extended_layout_get_desired_size() instead.
 **/
void
gtk_widget_size_request (GtkWidget	*widget,
			 GtkRequisition *requisition)
{
  g_return_if_fail (GTK_IS_WIDGET (widget));

#ifdef G_ENABLE_DEBUG
  if (requisition == &widget->requisition)
    g_warning ("gtk_widget_size_request() called on child widget with request equal\n"
               "to widget->requisition. gtk_widget_set_usize() may not work properly.");
#endif /* G_ENABLE_DEBUG */

  gtk_extended_layout_get_desired_size (GTK_EXTENDED_LAYOUT (widget), FALSE, requisition, NULL);
}

/**
 * gtk_widget_get_child_requisition:
 * @widget: a #GtkWidget
 * @requisition: a #GtkRequisition to be filled in
 * 
 * This function is only for use in widget implementations. Obtains
 * @widget->requisition, unless someone has forced a particular
 * geometry on the widget (e.g. with gtk_widget_set_size_request()),
 * in which case it returns that geometry instead of the widget's
 * requisition.
 *
 * This function differs from gtk_widget_size_request() in that
 * it retrieves the last size request value from @widget->requisition,
 * while gtk_widget_size_request() actually calls the "size_request" method
 * on @widget to compute the size request and fill in @widget->requisition,
 * and only then returns @widget->requisition.
 *
 * Because this function does not call the "size_request" method, it
 * can only be used when you know that @widget->requisition is
 * up-to-date, that is, gtk_widget_size_request() has been called
 * since the last time a resize was queued. In general, only container
 * implementations have this information; applications should use
 * gtk_widget_size_request().
 *
 *
 * Deprecated: 3.0: Use gtk_extended_layout_get_desired_size() instead.
 **/
void
gtk_widget_get_child_requisition (GtkWidget	 *widget,
				  GtkRequisition *requisition)
{
  gtk_extended_layout_get_desired_size (GTK_EXTENDED_LAYOUT (widget), FALSE, requisition, NULL);
}

static gboolean
invalidate_predicate (GdkWindow *window,
		      gpointer   data)
{
  gpointer user_data;

  gdk_window_get_user_data (window, &user_data);

  return (user_data == data);
}

/* Invalidate @region in widget->window and all children
 * of widget->window owned by widget. @region is in the
 * same coordinates as widget->allocation and will be
 * modified by this call.
 */
static void
gtk_widget_invalidate_widget_windows (GtkWidget *widget,
				      GdkRegion *region)
{
  if (!gtk_widget_get_realized (widget))
    return;
  
  if (gtk_widget_get_has_window (widget) && widget->parent)
    {
      int x, y;
      
      gdk_window_get_position (widget->window, &x, &y);
      gdk_region_offset (region, -x, -y);
    }

  gdk_window_invalidate_maybe_recurse (widget->window, region,
				       invalidate_predicate, widget);
}

/**
 * gtk_widget_queue_shallow_draw:
 * @widget: a #GtkWidget
 *
 * Like gtk_widget_queue_draw(), but only windows owned
 * by @widget are invalidated.
 **/
static void
gtk_widget_queue_shallow_draw (GtkWidget *widget)
{
  GdkRectangle rect;
  GdkRegion *region;
  
  if (!gtk_widget_get_realized (widget))
    return;

  gtk_widget_get_draw_rectangle (widget, &rect);

  /* get_draw_rectangle() gives us window coordinates, we
   * need to convert to the coordinates that widget->allocation
   * is in.
   */
  if (gtk_widget_get_has_window (widget) && widget->parent)
    {
      int wx, wy;
      
      gdk_window_get_position (widget->window, &wx, &wy);
      
      rect.x += wx;
      rect.y += wy;
    }
  
  region = gdk_region_rectangle (&rect);
  gtk_widget_invalidate_widget_windows (widget, region);
  gdk_region_destroy (region);
}

/**
 * gtk_widget_size_allocate:
 * @widget: a #GtkWidget
 * @allocation: position and size to be allocated to @widget
 *
 * This function is only used by #GtkContainer subclasses, to assign a size
 * and position to their child widgets. 
 **/
void
gtk_widget_size_allocate (GtkWidget	*widget,
			  GtkAllocation *allocation)
{
  GtkWidgetAuxInfo *aux_info;
  GdkRectangle real_allocation;
  GdkRectangle old_allocation;
  gboolean alloc_needed;
  gboolean size_changed;
  gboolean position_changed;
  
  g_return_if_fail (GTK_IS_WIDGET (widget));
 
#ifdef G_ENABLE_DEBUG
  if (gtk_debug_flags & GTK_DEBUG_GEOMETRY)
    {
      gint depth;
      GtkWidget *parent;
      const gchar *name;

      depth = 0;
      parent = widget;
      while (parent)
	{
	  depth++;
	  parent = gtk_widget_get_parent (parent);
	}
      
      name = g_type_name (G_OBJECT_TYPE (G_OBJECT (widget)));
      g_print ("gtk_widget_size_allocate: %*s%s %d %d\n", 
	       2 * depth, " ", name, 
	       allocation->width, allocation->height);
    }
#endif /* G_ENABLE_DEBUG */
 
  alloc_needed = GTK_WIDGET_ALLOC_NEEDED (widget);
  if (!GTK_WIDGET_REQUEST_NEEDED (widget))      /* Preserve request/allocate ordering */
    GTK_PRIVATE_UNSET_FLAG (widget, GTK_ALLOC_NEEDED);

  old_allocation = widget->allocation;
  real_allocation = *allocation;
  aux_info =_gtk_widget_get_aux_info (widget, FALSE);
  
  if (aux_info)
    {
      if (aux_info->x_set)
	real_allocation.x = aux_info->x;
      if (aux_info->y_set)
	real_allocation.y = aux_info->y;
    }

  if (real_allocation.width < 0 || real_allocation.height < 0)
    {
      g_warning ("gtk_widget_size_allocate(): attempt to allocate widget with width %d and height %d",
		 real_allocation.width,
		 real_allocation.height);
    }
  
  real_allocation.width = MAX (real_allocation.width, 1);
  real_allocation.height = MAX (real_allocation.height, 1);

  size_changed = (old_allocation.width != real_allocation.width ||
		  old_allocation.height != real_allocation.height);
  position_changed = (old_allocation.x != real_allocation.x ||
		      old_allocation.y != real_allocation.y);

  if (!alloc_needed && !size_changed && !position_changed)
    return;
  
  g_signal_emit (widget, widget_signals[SIZE_ALLOCATE], 0, &real_allocation);

  if (gtk_widget_get_mapped (widget))
    {
      if (!gtk_widget_get_has_window (widget) && GTK_WIDGET_REDRAW_ON_ALLOC (widget) && position_changed)
	{
	  /* Invalidate union(old_allaction,widget->allocation) in widget->window
	   */
	  GdkRegion *invalidate = gdk_region_rectangle (&widget->allocation);
	  gdk_region_union_with_rect (invalidate, &old_allocation);

	  gdk_window_invalidate_region (widget->window, invalidate, FALSE);
	  gdk_region_destroy (invalidate);
	}
      
      if (size_changed)
	{
	  if (GTK_WIDGET_REDRAW_ON_ALLOC (widget))
	    {
	      /* Invalidate union(old_allaction,widget->allocation) in widget->window and descendents owned by widget
	       */
	      GdkRegion *invalidate = gdk_region_rectangle (&widget->allocation);
	      gdk_region_union_with_rect (invalidate, &old_allocation);

	      gtk_widget_invalidate_widget_windows (widget, invalidate);
	      gdk_region_destroy (invalidate);
	    }
	}
    }

  if ((size_changed || position_changed) && widget->parent &&
      gtk_widget_get_realized (widget->parent) && GTK_CONTAINER (widget->parent)->reallocate_redraws)
    {
      GdkRegion *invalidate = gdk_region_rectangle (&widget->parent->allocation);
      gtk_widget_invalidate_widget_windows (widget->parent, invalidate);
      gdk_region_destroy (invalidate);
    }
}

/**
 * gtk_widget_common_ancestor:
 * @widget_a: a #GtkWidget
 * @widget_b: a #GtkWidget
 * 
 * Find the common ancestor of @widget_a and @widget_b that
 * is closest to the two widgets.
 * 
 * Return value: the closest common ancestor of @widget_a and
 *   @widget_b or %NULL if @widget_a and @widget_b do not
 *   share a common ancestor.
 **/
static GtkWidget *
gtk_widget_common_ancestor (GtkWidget *widget_a,
			    GtkWidget *widget_b)
{
  GtkWidget *parent_a;
  GtkWidget *parent_b;
  gint depth_a = 0;
  gint depth_b = 0;

  parent_a = widget_a;
  while (parent_a->parent)
    {
      parent_a = parent_a->parent;
      depth_a++;
    }

  parent_b = widget_b;
  while (parent_b->parent)
    {
      parent_b = parent_b->parent;
      depth_b++;
    }

  if (parent_a != parent_b)
    return NULL;

  while (depth_a > depth_b)
    {
      widget_a = widget_a->parent;
      depth_a--;
    }

  while (depth_b > depth_a)
    {
      widget_b = widget_b->parent;
      depth_b--;
    }

  while (widget_a != widget_b)
    {
      widget_a = widget_a->parent;
      widget_b = widget_b->parent;
    }

  return widget_a;
}

/**
 * gtk_widget_translate_coordinates:
 * @src_widget:  a #GtkWidget
 * @dest_widget: a #GtkWidget
 * @src_x: X position relative to @src_widget
 * @src_y: Y position relative to @src_widget
 * @dest_x: (out): location to store X position relative to @dest_widget
 * @dest_y: (out): location to store Y position relative to @dest_widget
 *
 * Translate coordinates relative to @src_widget's allocation to coordinates
 * relative to @dest_widget's allocations. In order to perform this
 * operation, both widgets must be realized, and must share a common
 * toplevel.
 * 
 * Return value: %FALSE if either widget was not realized, or there
 *   was no common ancestor. In this case, nothing is stored in
 *   *@dest_x and *@dest_y. Otherwise %TRUE.
 **/
gboolean
gtk_widget_translate_coordinates (GtkWidget  *src_widget,
				  GtkWidget  *dest_widget,
				  gint        src_x,
				  gint        src_y,
				  gint       *dest_x,
				  gint       *dest_y)
{
  GtkWidget *ancestor;
  GdkWindow *window;
  GList *dest_list = NULL;

  g_return_val_if_fail (GTK_IS_WIDGET (src_widget), FALSE);
  g_return_val_if_fail (GTK_IS_WIDGET (dest_widget), FALSE);

  ancestor = gtk_widget_common_ancestor (src_widget, dest_widget);
  if (!ancestor || !gtk_widget_get_realized (src_widget) || !gtk_widget_get_realized (dest_widget))
    return FALSE;

  /* Translate from allocation relative to window relative */
  if (gtk_widget_get_has_window (src_widget) && src_widget->parent)
    {
      gint wx, wy;
      gdk_window_get_position (src_widget->window, &wx, &wy);

      src_x -= wx - src_widget->allocation.x;
      src_y -= wy - src_widget->allocation.y;
    }
  else
    {
      src_x += src_widget->allocation.x;
      src_y += src_widget->allocation.y;
    }

  /* Translate to the common ancestor */
  window = src_widget->window;
  while (window != ancestor->window)
    {
      gdouble dx, dy;

      gdk_window_coords_to_parent (window, src_x, src_y, &dx, &dy);

      src_x = dx;
      src_y = dy;

      window = gdk_window_get_effective_parent (window);

      if (!window)		/* Handle GtkHandleBox */
	return FALSE;
    }

  /* And back */
  window = dest_widget->window;
  while (window != ancestor->window)
    {
      dest_list = g_list_prepend (dest_list, window);

      window = gdk_window_get_effective_parent (window);

      if (!window)		/* Handle GtkHandleBox */
        {
          g_list_free (dest_list);
          return FALSE;
        }
    }

  while (dest_list)
    {
      gdouble dx, dy;

      gdk_window_coords_from_parent (dest_list->data, src_x, src_y, &dx, &dy);

      src_x = dx;
      src_y = dy;

      dest_list = g_list_remove (dest_list, dest_list->data);
    }

  /* Translate from window relative to allocation relative */
  if (gtk_widget_get_has_window (dest_widget) && dest_widget->parent)
    {
      gint wx, wy;
      gdk_window_get_position (dest_widget->window, &wx, &wy);

      src_x += wx - dest_widget->allocation.x;
      src_y += wy - dest_widget->allocation.y;
    }
  else
    {
      src_x -= dest_widget->allocation.x;
      src_y -= dest_widget->allocation.y;
    }

  if (dest_x)
    *dest_x = src_x;
  if (dest_y)
    *dest_y = src_y;

  return TRUE;
}

static void
gtk_widget_real_size_allocate (GtkWidget     *widget,
			       GtkAllocation *allocation)
{
  widget->allocation = *allocation;
  
  if (gtk_widget_get_realized (widget) &&
      gtk_widget_get_has_window (widget))
     {
	gdk_window_move_resize (widget->window,
				allocation->x, allocation->y,
				allocation->width, allocation->height);
     }
}

static gboolean
gtk_widget_real_can_activate_accel (GtkWidget *widget,
                                    guint      signal_id)
{
  /* widgets must be onscreen for accels to take effect */
  return gtk_widget_is_sensitive (widget) &&
         gtk_widget_is_drawable (widget) &&
         gdk_window_is_viewable (widget->window);
}

/**
 * gtk_widget_can_activate_accel:
 * @widget: a #GtkWidget
 * @signal_id: the ID of a signal installed on @widget
 * 
 * Determines whether an accelerator that activates the signal
 * identified by @signal_id can currently be activated.
 * This is done by emitting the #GtkWidget::can-activate-accel
 * signal on @widget; if the signal isn't overridden by a
 * handler or in a derived widget, then the default check is
 * that the widget must be sensitive, and the widget and all
 * its ancestors mapped.
 *
 * Return value: %TRUE if the accelerator can be activated.
 *
 * Since: 2.4
 **/
gboolean
gtk_widget_can_activate_accel (GtkWidget *widget,
                               guint      signal_id)
{
  gboolean can_activate = FALSE;
  g_return_val_if_fail (GTK_IS_WIDGET (widget), FALSE);
  g_signal_emit (widget, widget_signals[CAN_ACTIVATE_ACCEL], 0, signal_id, &can_activate);
  return can_activate;
}

typedef struct {
  GClosure   closure;
  guint      signal_id;
} AccelClosure;

static void
closure_accel_activate (GClosure     *closure,
			GValue       *return_value,
			guint         n_param_values,
			const GValue *param_values,
			gpointer      invocation_hint,
			gpointer      marshal_data)
{
  AccelClosure *aclosure = (AccelClosure*) closure;
  gboolean can_activate = gtk_widget_can_activate_accel (closure->data, aclosure->signal_id);

  if (can_activate)
    g_signal_emit (closure->data, aclosure->signal_id, 0);

  /* whether accelerator was handled */
  g_value_set_boolean (return_value, can_activate);
}

static void
closures_destroy (gpointer data)
{
  GSList *slist, *closures = data;

  for (slist = closures; slist; slist = slist->next)
    {
      g_closure_invalidate (slist->data);
      g_closure_unref (slist->data);
    }
  g_slist_free (closures);
}

static GClosure*
widget_new_accel_closure (GtkWidget *widget,
			  guint      signal_id)
{
  AccelClosure *aclosure;
  GClosure *closure = NULL;
  GSList *slist, *closures;

  closures = g_object_steal_qdata (G_OBJECT (widget), quark_accel_closures);
  for (slist = closures; slist; slist = slist->next)
    if (!gtk_accel_group_from_accel_closure (slist->data))
      {
	/* reuse this closure */
	closure = slist->data;
	break;
      }
  if (!closure)
    {
      closure = g_closure_new_object (sizeof (AccelClosure), G_OBJECT (widget));
      closures = g_slist_prepend (closures, g_closure_ref (closure));
      g_closure_sink (closure);
      g_closure_set_marshal (closure, closure_accel_activate);
    }
  g_object_set_qdata_full (G_OBJECT (widget), quark_accel_closures, closures, closures_destroy);
  
  aclosure = (AccelClosure*) closure;
  g_assert (closure->data == widget);
  g_assert (closure->marshal == closure_accel_activate);
  aclosure->signal_id = signal_id;

  return closure;
}

/**
 * gtk_widget_add_accelerator
 * @widget:       widget to install an accelerator on
 * @accel_signal: widget signal to emit on accelerator activation
 * @accel_group:  accel group for this widget, added to its toplevel
 * @accel_key:    GDK keyval of the accelerator
 * @accel_mods:   modifier key combination of the accelerator
 * @accel_flags:  flag accelerators, e.g. %GTK_ACCEL_VISIBLE
 *
 * Installs an accelerator for this @widget in @accel_group that causes
 * @accel_signal to be emitted if the accelerator is activated.
 * The @accel_group needs to be added to the widget's toplevel via
 * gtk_window_add_accel_group(), and the signal must be of type %G_RUN_ACTION.
 * Accelerators added through this function are not user changeable during
 * runtime. If you want to support accelerators that can be changed by the
 * user, use gtk_accel_map_add_entry() and gtk_widget_set_accel_path() or
 * gtk_menu_item_set_accel_path() instead.
 */
void
gtk_widget_add_accelerator (GtkWidget      *widget,
			    const gchar    *accel_signal,
			    GtkAccelGroup  *accel_group,
			    guint           accel_key,
			    GdkModifierType accel_mods,
			    GtkAccelFlags   accel_flags)
{
  GClosure *closure;
  GSignalQuery query;

  g_return_if_fail (GTK_IS_WIDGET (widget));
  g_return_if_fail (accel_signal != NULL);
  g_return_if_fail (GTK_IS_ACCEL_GROUP (accel_group));

  g_signal_query (g_signal_lookup (accel_signal, G_OBJECT_TYPE (widget)), &query);
  if (!query.signal_id ||
      !(query.signal_flags & G_SIGNAL_ACTION) ||
      query.return_type != G_TYPE_NONE ||
      query.n_params)
    {
      /* hmm, should be elaborate enough */
      g_warning (G_STRLOC ": widget `%s' has no activatable signal \"%s\" without arguments",
		 G_OBJECT_TYPE_NAME (widget), accel_signal);
      return;
    }

  closure = widget_new_accel_closure (widget, query.signal_id);

  g_object_ref (widget);

  /* install the accelerator. since we don't map this onto an accel_path,
   * the accelerator will automatically be locked.
   */
  gtk_accel_group_connect (accel_group,
			   accel_key,
			   accel_mods,
			   accel_flags | GTK_ACCEL_LOCKED,
			   closure);

  g_signal_emit (widget, widget_signals[ACCEL_CLOSURES_CHANGED], 0);

  g_object_unref (widget);
}

/**
 * gtk_widget_remove_accelerator:
 * @widget:       widget to install an accelerator on
 * @accel_group:  accel group for this widget
 * @accel_key:    GDK keyval of the accelerator
 * @accel_mods:   modifier key combination of the accelerator
 * @returns:      whether an accelerator was installed and could be removed
 *
 * Removes an accelerator from @widget, previously installed with
 * gtk_widget_add_accelerator().
 */
gboolean
gtk_widget_remove_accelerator (GtkWidget      *widget,
			       GtkAccelGroup  *accel_group,
			       guint           accel_key,
			       GdkModifierType accel_mods)
{
  GtkAccelGroupEntry *ag_entry;
  GList *slist, *clist;
  guint n;
  
  g_return_val_if_fail (GTK_IS_WIDGET (widget), FALSE);
  g_return_val_if_fail (GTK_IS_ACCEL_GROUP (accel_group), FALSE);

  ag_entry = gtk_accel_group_query (accel_group, accel_key, accel_mods, &n);
  clist = gtk_widget_list_accel_closures (widget);
  for (slist = clist; slist; slist = slist->next)
    {
      guint i;

      for (i = 0; i < n; i++)
	if (slist->data == (gpointer) ag_entry[i].closure)
	  {
	    gboolean is_removed = gtk_accel_group_disconnect (accel_group, slist->data);

	    g_signal_emit (widget, widget_signals[ACCEL_CLOSURES_CHANGED], 0);

	    g_list_free (clist);

	    return is_removed;
	  }
    }
  g_list_free (clist);

  g_warning (G_STRLOC ": no accelerator (%u,%u) installed in accel group (%p) for %s (%p)",
	     accel_key, accel_mods, accel_group,
	     G_OBJECT_TYPE_NAME (widget), widget);

  return FALSE;
}

/**
 * gtk_widget_list_accel_closures
 * @widget:  widget to list accelerator closures for
 * @returns: a newly allocated #GList of closures
 *
 * Lists the closures used by @widget for accelerator group connections
 * with gtk_accel_group_connect_by_path() or gtk_accel_group_connect().
 * The closures can be used to monitor accelerator changes on @widget,
 * by connecting to the @GtkAccelGroup::accel-changed signal of the 
 * #GtkAccelGroup of a closure which can be found out with 
 * gtk_accel_group_from_accel_closure().
 */
GList*
gtk_widget_list_accel_closures (GtkWidget *widget)
{
  GSList *slist;
  GList *clist = NULL;

  g_return_val_if_fail (GTK_IS_WIDGET (widget), NULL);

  for (slist = g_object_get_qdata (G_OBJECT (widget), quark_accel_closures); slist; slist = slist->next)
    if (gtk_accel_group_from_accel_closure (slist->data))
      clist = g_list_prepend (clist, slist->data);
  return clist;
}

typedef struct {
  GQuark         path_quark;
  GtkAccelGroup *accel_group;
  GClosure      *closure;
} AccelPath;

static void
destroy_accel_path (gpointer data)
{
  AccelPath *apath = data;

  gtk_accel_group_disconnect (apath->accel_group, apath->closure);

  /* closures_destroy takes care of unrefing the closure */
  g_object_unref (apath->accel_group);
  
  g_slice_free (AccelPath, apath);
}


/**
 * gtk_widget_set_accel_path:
 * @widget: a #GtkWidget
 * @accel_path: (allow-none): path used to look up the accelerator
 * @accel_group: (allow-none): a #GtkAccelGroup.
 *
 * Given an accelerator group, @accel_group, and an accelerator path,
 * @accel_path, sets up an accelerator in @accel_group so whenever the
 * key binding that is defined for @accel_path is pressed, @widget
 * will be activated.  This removes any accelerators (for any
 * accelerator group) installed by previous calls to
 * gtk_widget_set_accel_path(). Associating accelerators with
 * paths allows them to be modified by the user and the modifications
 * to be saved for future use. (See gtk_accel_map_save().)
 *
 * This function is a low level function that would most likely
 * be used by a menu creation system like #GtkUIManager. If you
 * use #GtkUIManager, setting up accelerator paths will be done
 * automatically.
 *
 * Even when you you aren't using #GtkUIManager, if you only want to
 * set up accelerators on menu items gtk_menu_item_set_accel_path()
 * provides a somewhat more convenient interface.
 * 
 * Note that @accel_path string will be stored in a #GQuark. Therefore, if you
 * pass a static string, you can save some memory by interning it first with 
 * g_intern_static_string().
 **/
void
gtk_widget_set_accel_path (GtkWidget     *widget,
			   const gchar   *accel_path,
			   GtkAccelGroup *accel_group)
{
  AccelPath *apath;

  g_return_if_fail (GTK_IS_WIDGET (widget));
  g_return_if_fail (GTK_WIDGET_GET_CLASS (widget)->activate_signal != 0);

  if (accel_path)
    {
      g_return_if_fail (GTK_IS_ACCEL_GROUP (accel_group));
      g_return_if_fail (_gtk_accel_path_is_valid (accel_path));

      gtk_accel_map_add_entry (accel_path, 0, 0);
      apath = g_slice_new (AccelPath);
      apath->accel_group = g_object_ref (accel_group);
      apath->path_quark = g_quark_from_string (accel_path);
      apath->closure = widget_new_accel_closure (widget, GTK_WIDGET_GET_CLASS (widget)->activate_signal);
    }
  else
    apath = NULL;

  /* also removes possible old settings */
  g_object_set_qdata_full (G_OBJECT (widget), quark_accel_path, apath, destroy_accel_path);

  if (apath)
    gtk_accel_group_connect_by_path (apath->accel_group, g_quark_to_string (apath->path_quark), apath->closure);

  g_signal_emit (widget, widget_signals[ACCEL_CLOSURES_CHANGED], 0);
}

const gchar*
_gtk_widget_get_accel_path (GtkWidget *widget,
			    gboolean  *locked)
{
  AccelPath *apath;

  g_return_val_if_fail (GTK_IS_WIDGET (widget), NULL);

  apath = g_object_get_qdata (G_OBJECT (widget), quark_accel_path);
  if (locked)
    *locked = apath ? apath->accel_group->lock_count > 0 : TRUE;
  return apath ? g_quark_to_string (apath->path_quark) : NULL;
}

/**
 * gtk_widget_mnemonic_activate:
 * @widget: a #GtkWidget
 * @group_cycling:  %TRUE if there are other widgets with the same mnemonic
 *
 * Emits the #GtkWidget::mnemonic-activate signal.
 * 
 * The default handler for this signal activates the @widget if
 * @group_cycling is %FALSE, and just grabs the focus if @group_cycling
 * is %TRUE.
 *
 * Returns: %TRUE if the signal has been handled
 */
gboolean
gtk_widget_mnemonic_activate (GtkWidget *widget,
                              gboolean   group_cycling)
{
  gboolean handled;
  
  g_return_val_if_fail (GTK_IS_WIDGET (widget), FALSE);

  group_cycling = group_cycling != FALSE;
  if (!gtk_widget_is_sensitive (widget))
    handled = TRUE;
  else
    g_signal_emit (widget,
		   widget_signals[MNEMONIC_ACTIVATE],
		   0,
		   group_cycling,
		   &handled);
  return handled;
}

static gboolean
gtk_widget_real_mnemonic_activate (GtkWidget *widget,
                                   gboolean   group_cycling)
{
  if (!group_cycling && GTK_WIDGET_GET_CLASS (widget)->activate_signal)
    gtk_widget_activate (widget);
  else if (gtk_widget_get_can_focus (widget))
    gtk_widget_grab_focus (widget);
  else
    {
      g_warning ("widget `%s' isn't suitable for mnemonic activation",
		 G_OBJECT_TYPE_NAME (widget));
      gtk_widget_error_bell (widget);
    }
  return TRUE;
}

static gboolean
gtk_widget_real_key_press_event (GtkWidget         *widget,
				 GdkEventKey       *event)
{
  return gtk_bindings_activate_event (GTK_OBJECT (widget), event);
}

static gboolean
gtk_widget_real_key_release_event (GtkWidget         *widget,
				   GdkEventKey       *event)
{
  return gtk_bindings_activate_event (GTK_OBJECT (widget), event);
}

static gboolean
gtk_widget_real_focus_in_event (GtkWidget     *widget,
                                GdkEventFocus *event)
{
  gtk_widget_queue_shallow_draw (widget);

  return FALSE;
}

static gboolean
gtk_widget_real_focus_out_event (GtkWidget     *widget,
                                 GdkEventFocus *event)
{
  gtk_widget_queue_shallow_draw (widget);

  return FALSE;
}

#define WIDGET_REALIZED_FOR_EVENT(widget, event) \
     (event->type == GDK_FOCUS_CHANGE || gtk_widget_get_realized(widget))

/**
 * gtk_widget_event:
 * @widget: a #GtkWidget
 * @event: a #GdkEvent
 * 
 * Rarely-used function. This function is used to emit
 * the event signals on a widget (those signals should never
 * be emitted without using this function to do so).
 * If you want to synthesize an event though, don't use this function;
 * instead, use gtk_main_do_event() so the event will behave as if
 * it were in the event queue. Don't synthesize expose events; instead,
 * use gdk_window_invalidate_rect() to invalidate a region of the
 * window.
 * 
 * Return value: return from the event signal emission (%TRUE if 
 *               the event was handled)
 **/
gboolean
gtk_widget_event (GtkWidget *widget,
		  GdkEvent  *event)
{
  g_return_val_if_fail (GTK_IS_WIDGET (widget), TRUE);
  g_return_val_if_fail (WIDGET_REALIZED_FOR_EVENT (widget, event), TRUE);

  if (event->type == GDK_EXPOSE)
    {
      g_warning ("Events of type GDK_EXPOSE cannot be synthesized. To get "
		 "the same effect, call gdk_window_invalidate_rect/region(), "
		 "followed by gdk_window_process_updates().");
      return TRUE;
    }
  
  return gtk_widget_event_internal (widget, event);
}


/**
 * gtk_widget_send_expose:
 * @widget: a #GtkWidget
 * @event: a expose #GdkEvent
 * 
 * Very rarely-used function. This function is used to emit
 * an expose event signals on a widget. This function is not
 * normally used directly. The only time it is used is when
 * propagating an expose event to a child %NO_WINDOW widget, and
 * that is normally done using gtk_container_propagate_expose().
 *
 * If you want to force an area of a window to be redrawn, 
 * use gdk_window_invalidate_rect() or gdk_window_invalidate_region().
 * To cause the redraw to be done immediately, follow that call
 * with a call to gdk_window_process_updates().
 * 
 * Return value: return from the event signal emission (%TRUE if 
 *               the event was handled)
 **/
gint
gtk_widget_send_expose (GtkWidget *widget,
			GdkEvent  *event)
{
  g_return_val_if_fail (GTK_IS_WIDGET (widget), TRUE);
  g_return_val_if_fail (gtk_widget_get_realized (widget), TRUE);
  g_return_val_if_fail (event != NULL, TRUE);
  g_return_val_if_fail (event->type == GDK_EXPOSE, TRUE);

  return gtk_widget_event_internal (widget, event);
}

static gboolean
event_window_is_still_viewable (GdkEvent *event)
{
  /* Some programs, such as gnome-theme-manager, fake widgets
   * into exposing onto a pixmap by sending expose events with
   * event->window pointing to a pixmap
   */
  if (GDK_IS_PIXMAP (event->any.window))
    return event->type == GDK_EXPOSE;
  
  /* Check that we think the event's window is viewable before
   * delivering the event, to prevent suprises. We do this here
   * at the last moment, since the event may have been queued
   * up behind other events, held over a recursive main loop, etc.
   */
  switch (event->type)
    {
    case GDK_EXPOSE:
    case GDK_MOTION_NOTIFY:
    case GDK_BUTTON_PRESS:
    case GDK_2BUTTON_PRESS:
    case GDK_3BUTTON_PRESS:
    case GDK_KEY_PRESS:
    case GDK_ENTER_NOTIFY:
    case GDK_PROXIMITY_IN:
    case GDK_SCROLL:
      return event->any.window && gdk_window_is_viewable (event->any.window);

#if 0
    /* The following events are the second half of paired events;
     * we always deliver them to deal with widgets that clean up
     * on the second half.
     */
    case GDK_BUTTON_RELEASE:
    case GDK_KEY_RELEASE:
    case GDK_LEAVE_NOTIFY:
    case GDK_PROXIMITY_OUT:
#endif      
      
    default:
      /* Remaining events would make sense on an not-viewable window,
       * or don't have an associated window.
       */
      return TRUE;
    }
}

static gint
gtk_widget_event_internal (GtkWidget *widget,
			   GdkEvent  *event)
{
  gboolean return_val = FALSE;

  /* We check only once for is-still-visible; if someone
   * hides the window in on of the signals on the widget,
   * they are responsible for returning TRUE to terminate
   * handling.
   */
  if (!event_window_is_still_viewable (event))
    return TRUE;

  g_object_ref (widget);

  g_signal_emit (widget, widget_signals[EVENT], 0, event, &return_val);
  return_val |= !WIDGET_REALIZED_FOR_EVENT (widget, event);
  if (!return_val)
    {
      gint signal_num;

      switch (event->type)
	{
	case GDK_NOTHING:
	  signal_num = -1;
	  break;
	case GDK_BUTTON_PRESS:
	case GDK_2BUTTON_PRESS:
	case GDK_3BUTTON_PRESS:
	  signal_num = BUTTON_PRESS_EVENT;
	  break;
	case GDK_SCROLL:
	  signal_num = SCROLL_EVENT;
	  break;
	case GDK_BUTTON_RELEASE:
	  signal_num = BUTTON_RELEASE_EVENT;
	  break;
	case GDK_MOTION_NOTIFY:
	  signal_num = MOTION_NOTIFY_EVENT;
	  break;
	case GDK_DELETE:
	  signal_num = DELETE_EVENT;
	  break;
	case GDK_DESTROY:
	  signal_num = DESTROY_EVENT;
	  _gtk_tooltip_hide (widget);
	  break;
	case GDK_KEY_PRESS:
	  signal_num = KEY_PRESS_EVENT;
	  break;
	case GDK_KEY_RELEASE:
	  signal_num = KEY_RELEASE_EVENT;
	  break;
	case GDK_ENTER_NOTIFY:
	  signal_num = ENTER_NOTIFY_EVENT;
	  break;
	case GDK_LEAVE_NOTIFY:
	  signal_num = LEAVE_NOTIFY_EVENT;
	  break;
	case GDK_FOCUS_CHANGE:
	  signal_num = event->focus_change.in ? FOCUS_IN_EVENT : FOCUS_OUT_EVENT;
	  if (event->focus_change.in)
	    _gtk_tooltip_focus_in (widget);
	  else
	    _gtk_tooltip_focus_out (widget);
	  break;
	case GDK_CONFIGURE:
	  signal_num = CONFIGURE_EVENT;
	  break;
	case GDK_MAP:
	  signal_num = MAP_EVENT;
	  break;
	case GDK_UNMAP:
	  signal_num = UNMAP_EVENT;
	  break;
	case GDK_WINDOW_STATE:
	  signal_num = WINDOW_STATE_EVENT;
	  break;
	case GDK_PROPERTY_NOTIFY:
	  signal_num = PROPERTY_NOTIFY_EVENT;
	  break;
	case GDK_SELECTION_CLEAR:
	  signal_num = SELECTION_CLEAR_EVENT;
	  break;
	case GDK_SELECTION_REQUEST:
	  signal_num = SELECTION_REQUEST_EVENT;
	  break;
	case GDK_SELECTION_NOTIFY:
	  signal_num = SELECTION_NOTIFY_EVENT;
	  break;
	case GDK_PROXIMITY_IN:
	  signal_num = PROXIMITY_IN_EVENT;
	  break;
	case GDK_PROXIMITY_OUT:
	  signal_num = PROXIMITY_OUT_EVENT;
	  break;
	case GDK_NO_EXPOSE:
	  signal_num = NO_EXPOSE_EVENT;
	  break;
	case GDK_CLIENT_EVENT:
	  signal_num = CLIENT_EVENT;
	  break;
	case GDK_EXPOSE:
	  signal_num = EXPOSE_EVENT;
	  break;
	case GDK_VISIBILITY_NOTIFY:
	  signal_num = VISIBILITY_NOTIFY_EVENT;
	  break;
	case GDK_GRAB_BROKEN:
	  signal_num = GRAB_BROKEN;
	  break;
	case GDK_DAMAGE:
	  signal_num = DAMAGE_EVENT;
	  break;
	default:
	  g_warning ("gtk_widget_event(): unhandled event type: %d", event->type);
	  signal_num = -1;
	  break;
	}
      if (signal_num != -1)
	g_signal_emit (widget, widget_signals[signal_num], 0, event, &return_val);
    }
  if (WIDGET_REALIZED_FOR_EVENT (widget, event))
    g_signal_emit (widget, widget_signals[EVENT_AFTER], 0, event);
  else
    return_val = TRUE;

  g_object_unref (widget);

  return return_val;
}

/**
 * gtk_widget_activate:
 * @widget: a #GtkWidget that's activatable
 * 
 * For widgets that can be "activated" (buttons, menu items, etc.)
 * this function activates them. Activation is what happens when you
 * press Enter on a widget during key navigation. If @widget isn't 
 * activatable, the function returns %FALSE.
 * 
 * Return value: %TRUE if the widget was activatable
 **/
gboolean
gtk_widget_activate (GtkWidget *widget)
{
  g_return_val_if_fail (GTK_IS_WIDGET (widget), FALSE);
  
  if (WIDGET_CLASS (widget)->activate_signal)
    {
      /* FIXME: we should eventually check the signals signature here */
      g_signal_emit (widget, WIDGET_CLASS (widget)->activate_signal, 0);

      return TRUE;
    }
  else
    return FALSE;
}

/**
 * gtk_widget_set_scroll_adjustments:
 * @widget: a #GtkWidget
 * @hadjustment: (allow-none): an adjustment for horizontal scrolling, or %NULL
 * @vadjustment: (allow-none): an adjustment for vertical scrolling, or %NULL
 *
 * For widgets that support scrolling, sets the scroll adjustments and
 * returns %TRUE.  For widgets that don't support scrolling, does
 * nothing and returns %FALSE. Widgets that don't support scrolling
 * can be scrolled by placing them in a #GtkViewport, which does
 * support scrolling.
 * 
 * Return value: %TRUE if the widget supports scrolling
 **/
gboolean
gtk_widget_set_scroll_adjustments (GtkWidget     *widget,
				   GtkAdjustment *hadjustment,
				   GtkAdjustment *vadjustment)
{
  guint signal_id;
  GSignalQuery query;

  g_return_val_if_fail (GTK_IS_WIDGET (widget), FALSE);

  if (hadjustment)
    g_return_val_if_fail (GTK_IS_ADJUSTMENT (hadjustment), FALSE);
  if (vadjustment)
    g_return_val_if_fail (GTK_IS_ADJUSTMENT (vadjustment), FALSE);

  signal_id = WIDGET_CLASS (widget)->set_scroll_adjustments_signal;
  if (!signal_id)
    return FALSE;

  g_signal_query (signal_id, &query);
  if (!query.signal_id ||
      !g_type_is_a (query.itype, GTK_TYPE_WIDGET) ||
      query.return_type != G_TYPE_NONE ||
      query.n_params != 2 ||
      query.param_types[0] != GTK_TYPE_ADJUSTMENT ||
      query.param_types[1] != GTK_TYPE_ADJUSTMENT)
    {
      g_warning (G_STRLOC ": signal \"%s::%s\" has wrong signature",
		 G_OBJECT_TYPE_NAME (widget), query.signal_name);
      return FALSE;
    }
      
  g_signal_emit (widget, signal_id, 0, hadjustment, vadjustment);
  return TRUE;
}

static void
gtk_widget_reparent_subwindows (GtkWidget *widget,
				GdkWindow *new_window)
{
  if (!gtk_widget_get_has_window (widget))
    {
      GList *children = gdk_window_get_children (widget->window);
      GList *tmp_list;

      for (tmp_list = children; tmp_list; tmp_list = tmp_list->next)
	{
	  GdkWindow *window = tmp_list->data;
	  gpointer child;

	  gdk_window_get_user_data (window, &child);
	  while (child && child != widget)
	    child = ((GtkWidget*) child)->parent;

	  if (child)
	    gdk_window_reparent (window, new_window, 0, 0);
	}

      g_list_free (children);
    }
  else
   {
     GdkWindow *parent;
     GList *tmp_list, *children;

     parent = gdk_window_get_parent (widget->window);

     if (parent == NULL)
       gdk_window_reparent (widget->window, new_window, 0, 0);
     else
       {
	 children = gdk_window_get_children (parent);
	 
	 for (tmp_list = children; tmp_list; tmp_list = tmp_list->next)
	   {
	     GdkWindow *window = tmp_list->data;
	     gpointer child;

	     gdk_window_get_user_data (window, &child);

	     if (child == widget)
	       gdk_window_reparent (window, new_window, 0, 0);
	   }
	 
	 g_list_free (children);
       }
   }
}

static void
gtk_widget_reparent_fixup_child (GtkWidget *widget,
				 gpointer   client_data)
{
  g_assert (client_data != NULL);
  
  if (!gtk_widget_get_has_window (widget))
    {
      if (widget->window)
	g_object_unref (widget->window);
      widget->window = (GdkWindow*) client_data;
      if (widget->window)
	g_object_ref (widget->window);

      if (GTK_IS_CONTAINER (widget))
        gtk_container_forall (GTK_CONTAINER (widget),
                              gtk_widget_reparent_fixup_child,
                              client_data);
    }
}

/**
 * gtk_widget_reparent:
 * @widget: a #GtkWidget
 * @new_parent: a #GtkContainer to move the widget into
 *
 * Moves a widget from one #GtkContainer to another, handling reference
 * count issues to avoid destroying the widget.
 **/
void
gtk_widget_reparent (GtkWidget *widget,
		     GtkWidget *new_parent)
{
  g_return_if_fail (GTK_IS_WIDGET (widget));
  g_return_if_fail (GTK_IS_CONTAINER (new_parent));
  g_return_if_fail (widget->parent != NULL);
  
  if (widget->parent != new_parent)
    {
      /* First try to see if we can get away without unrealizing
       * the widget as we reparent it. if so we set a flag so
       * that gtk_widget_unparent doesn't unrealize widget
       */
      if (gtk_widget_get_realized (widget) && gtk_widget_get_realized (new_parent))
	GTK_PRIVATE_SET_FLAG (widget, GTK_IN_REPARENT);
      
      g_object_ref (widget);
      gtk_container_remove (GTK_CONTAINER (widget->parent), widget);
      gtk_container_add (GTK_CONTAINER (new_parent), widget);
      g_object_unref (widget);
      
      if (GTK_WIDGET_IN_REPARENT (widget))
	{
	  GTK_PRIVATE_UNSET_FLAG (widget, GTK_IN_REPARENT);

	  gtk_widget_reparent_subwindows (widget, gtk_widget_get_parent_window (widget));
	  gtk_widget_reparent_fixup_child (widget,
					   gtk_widget_get_parent_window (widget));
	}

      g_object_notify (G_OBJECT (widget), "parent");
    }
}

/**
 * gtk_widget_intersect:
 * @widget: a #GtkWidget
 * @area: a rectangle
 * @intersection: rectangle to store intersection of @widget and @area
 * 
 * Computes the intersection of a @widget's area and @area, storing
 * the intersection in @intersection, and returns %TRUE if there was
 * an intersection.  @intersection may be %NULL if you're only
 * interested in whether there was an intersection.
 * 
 * Return value: %TRUE if there was an intersection
 **/
gboolean
gtk_widget_intersect (GtkWidget	         *widget,
		      const GdkRectangle *area,
		      GdkRectangle       *intersection)
{
  GdkRectangle *dest;
  GdkRectangle tmp;
  gint return_val;
  
  g_return_val_if_fail (GTK_IS_WIDGET (widget), FALSE);
  g_return_val_if_fail (area != NULL, FALSE);
  
  if (intersection)
    dest = intersection;
  else
    dest = &tmp;
  
  return_val = gdk_rectangle_intersect (&widget->allocation, area, dest);
  
  if (return_val && intersection && gtk_widget_get_has_window (widget))
    {
      intersection->x -= widget->allocation.x;
      intersection->y -= widget->allocation.y;
    }
  
  return return_val;
}

/**
 * gtk_widget_region_intersect:
 * @widget: a #GtkWidget
 * @region: a #GdkRegion, in the same coordinate system as 
 *          @widget->allocation. That is, relative to @widget->window
 *          for %NO_WINDOW widgets; relative to the parent window
 *          of @widget->window for widgets with their own window.
 * @returns: A newly allocated region holding the intersection of @widget
 *           and @region. The coordinates of the return value are
 *           relative to @widget->window for %NO_WINDOW widgets, and
 *           relative to the parent window of @widget->window for
 *           widgets with their own window.
 * 
 * Computes the intersection of a @widget's area and @region, returning
 * the intersection. The result may be empty, use gdk_region_empty() to
 * check.
 **/
GdkRegion *
gtk_widget_region_intersect (GtkWidget       *widget,
			     const GdkRegion *region)
{
  GdkRectangle rect;
  GdkRegion *dest;
  
  g_return_val_if_fail (GTK_IS_WIDGET (widget), NULL);
  g_return_val_if_fail (region != NULL, NULL);

  gtk_widget_get_draw_rectangle (widget, &rect);
  
  dest = gdk_region_rectangle (&rect);
 
  gdk_region_intersect (dest, region);

  return dest;
}

/**
 * _gtk_widget_grab_notify:
 * @widget: a #GtkWidget
 * @was_grabbed: whether a grab is now in effect
 * 
 * Emits the #GtkWidget::grab-notify signal on @widget.
 * 
 * Since: 2.6
 **/
void
_gtk_widget_grab_notify (GtkWidget *widget,
			 gboolean   was_grabbed)
{
  g_signal_emit (widget, widget_signals[GRAB_NOTIFY], 0, was_grabbed);
}

/**
 * gtk_widget_grab_focus:
 * @widget: a #GtkWidget
 * 
 * Causes @widget to have the keyboard focus for the #GtkWindow it's
 * inside. @widget must be a focusable widget, such as a #GtkEntry;
 * something like #GtkFrame won't work.
 *
 * More precisely, it must have the %GTK_CAN_FOCUS flag set. Use
 * gtk_widget_set_can_focus() to modify that flag.
 **/
void
gtk_widget_grab_focus (GtkWidget *widget)
{
  g_return_if_fail (GTK_IS_WIDGET (widget));

  if (!gtk_widget_is_sensitive (widget))
    return;
  
  g_object_ref (widget);
  g_signal_emit (widget, widget_signals[GRAB_FOCUS], 0);
  g_object_notify (G_OBJECT (widget), "has-focus");
  g_object_unref (widget);
}

static void
reset_focus_recurse (GtkWidget *widget,
		     gpointer   data)
{
  if (GTK_IS_CONTAINER (widget))
    {
      GtkContainer *container;

      container = GTK_CONTAINER (widget);
      gtk_container_set_focus_child (container, NULL);

      gtk_container_foreach (container,
			     reset_focus_recurse,
			     NULL);
    }
}

static void
gtk_widget_real_grab_focus (GtkWidget *focus_widget)
{
  if (gtk_widget_get_can_focus (focus_widget))
    {
      GtkWidget *toplevel;
      GtkWidget *widget;
      
      /* clear the current focus setting, break if the current widget
       * is the focus widget's parent, since containers above that will
       * be set by the next loop.
       */
      toplevel = gtk_widget_get_toplevel (focus_widget);
      if (gtk_widget_is_toplevel (toplevel) && GTK_IS_WINDOW (toplevel))
	{
	  widget = GTK_WINDOW (toplevel)->focus_widget;
	  
	  if (widget == focus_widget)
	    {
	      /* We call _gtk_window_internal_set_focus() here so that the
	       * toplevel window can request the focus if necessary.
	       * This is needed when the toplevel is a GtkPlug
	       */
	      if (!gtk_widget_has_focus (widget))
		_gtk_window_internal_set_focus (GTK_WINDOW (toplevel), focus_widget);

	      return;
	    }
	  
	  if (widget)
	    {
	      while (widget->parent && widget->parent != focus_widget->parent)
		{
		  widget = widget->parent;
		  gtk_container_set_focus_child (GTK_CONTAINER (widget), NULL);
		}
	    }
	}
      else if (toplevel != focus_widget)
	{
	  /* gtk_widget_grab_focus() operates on a tree without window...
	   * actually, this is very questionable behaviour.
	   */
	  
	  gtk_container_foreach (GTK_CONTAINER (toplevel),
				 reset_focus_recurse,
				 NULL);
	}

      /* now propagate the new focus up the widget tree and finally
       * set it on the window
       */
      widget = focus_widget;
      while (widget->parent)
	{
	  gtk_container_set_focus_child (GTK_CONTAINER (widget->parent), widget);
	  widget = widget->parent;
	}
      if (GTK_IS_WINDOW (widget))
	_gtk_window_internal_set_focus (GTK_WINDOW (widget), focus_widget);
    }
}

static gboolean
gtk_widget_real_query_tooltip (GtkWidget  *widget,
			       gint        x,
			       gint        y,
			       gboolean    keyboard_tip,
			       GtkTooltip *tooltip)
{
  gchar *tooltip_markup;
  gboolean has_tooltip;

  tooltip_markup = g_object_get_qdata (G_OBJECT (widget), quark_tooltip_markup);
  has_tooltip = GPOINTER_TO_UINT (g_object_get_qdata (G_OBJECT (widget), quark_has_tooltip));

  if (has_tooltip && tooltip_markup)
    {
      gtk_tooltip_set_markup (tooltip, tooltip_markup);
      return TRUE;
    }

  return FALSE;
}

static gboolean
gtk_widget_real_show_help (GtkWidget        *widget,
                           GtkWidgetHelpType help_type)
{
  if (help_type == GTK_WIDGET_HELP_TOOLTIP)
    {
      _gtk_tooltip_toggle_keyboard_mode (widget);

      return TRUE;
    }
  else
    return FALSE;
}

static gboolean
gtk_widget_real_focus (GtkWidget         *widget,
                       GtkDirectionType   direction)
{
  if (!gtk_widget_get_can_focus (widget))
    return FALSE;
  
  if (!gtk_widget_is_focus (widget))
    {
      gtk_widget_grab_focus (widget);
      return TRUE;
    }
  else
    return FALSE;
}

static void
gtk_widget_real_move_focus (GtkWidget         *widget,
                            GtkDirectionType   direction)
{
  GtkWidget *toplevel = gtk_widget_get_toplevel (widget);

  if (GTK_IS_WINDOW (toplevel) &&
      GTK_WINDOW_GET_CLASS (toplevel)->move_focus)
    {
      GTK_WINDOW_GET_CLASS (toplevel)->move_focus (GTK_WINDOW (toplevel),
                                                   direction);
    }
}

static gboolean
gtk_widget_real_keynav_failed (GtkWidget        *widget,
                               GtkDirectionType  direction)
{
  gboolean cursor_only;

  switch (direction)
    {
    case GTK_DIR_TAB_FORWARD:
    case GTK_DIR_TAB_BACKWARD:
      return FALSE;

    case GTK_DIR_UP:
    case GTK_DIR_DOWN:
    case GTK_DIR_LEFT:
    case GTK_DIR_RIGHT:
      g_object_get (gtk_widget_get_settings (widget),
                    "gtk-keynav-cursor-only", &cursor_only,
                    NULL);
      if (cursor_only)
        return FALSE;
      break;
    }

  gtk_widget_error_bell (widget);

  return TRUE;
}

/**
 * gtk_widget_set_can_focus:
 * @widget: a #GtkWidget
 * @can_focus: whether or not @widget can own the input focus.
 *
 * Specifies whether @widget can own the input focus. See
 * gtk_widget_grab_focus() for actually setting the input focus on a
 * widget.
 *
 * Since: 2.18
 **/
void
gtk_widget_set_can_focus (GtkWidget *widget,
                          gboolean   can_focus)
{
  g_return_if_fail (GTK_IS_WIDGET (widget));

  if (can_focus != gtk_widget_get_can_focus (widget))
    {
      if (can_focus)
        GTK_OBJECT_FLAGS (widget) |= GTK_CAN_FOCUS;
      else
        GTK_OBJECT_FLAGS (widget) &= ~(GTK_CAN_FOCUS);

      gtk_widget_queue_resize (widget);
      g_object_notify (G_OBJECT (widget), "can-focus");
    }
}

/**
 * gtk_widget_get_can_focus:
 * @widget: a #GtkWidget
 *
 * Determines whether @widget can own the input focus. See
 * gtk_widget_set_can_focus().
 *
 * Return value: %TRUE if @widget can own the input focus, %FALSE otherwise
 *
 * Since: 2.18
 **/
gboolean
gtk_widget_get_can_focus (GtkWidget *widget)
{
  g_return_val_if_fail (GTK_IS_WIDGET (widget), FALSE);

  return (GTK_OBJECT_FLAGS (widget) & GTK_CAN_FOCUS) != 0;
}

/**
 * gtk_widget_has_focus:
 * @widget: a #GtkWidget
 *
 * Determines if the widget has the global input focus. See
 * gtk_widget_is_focus() for the difference between having the global
 * input focus, and only having the focus within a toplevel.
 *
 * Return value: %TRUE if the widget has the global input focus.
 *
 * Since: 2.18
 **/
gboolean
gtk_widget_has_focus (GtkWidget *widget)
{
  g_return_val_if_fail (GTK_IS_WIDGET (widget), FALSE);

  return (GTK_OBJECT_FLAGS (widget) & GTK_HAS_FOCUS) != 0;
}

/**
 * gtk_widget_is_focus:
 * @widget: a #GtkWidget
 * 
 * Determines if the widget is the focus widget within its
 * toplevel. (This does not mean that the %HAS_FOCUS flag is
 * necessarily set; %HAS_FOCUS will only be set if the
 * toplevel widget additionally has the global input focus.)
 * 
 * Return value: %TRUE if the widget is the focus widget.
 **/
gboolean
gtk_widget_is_focus (GtkWidget *widget)
{
  GtkWidget *toplevel;

  g_return_val_if_fail (GTK_IS_WIDGET (widget), FALSE);

  toplevel = gtk_widget_get_toplevel (widget);
  
  if (GTK_IS_WINDOW (toplevel))
    return widget == GTK_WINDOW (toplevel)->focus_widget;
  else
    return FALSE;
}

/**
 * gtk_widget_set_can_default:
 * @widget: a #GtkWidget
 * @can_default: whether or not @widget can be a default widget.
 *
 * Specifies whether @widget can be a default widget. See
 * gtk_widget_grab_default() for details about the meaning of
 * "default".
 *
 * Since: 2.18
 **/
void
gtk_widget_set_can_default (GtkWidget *widget,
                            gboolean   can_default)
{
  g_return_if_fail (GTK_IS_WIDGET (widget));

  if (can_default != gtk_widget_get_can_default (widget))
    {
      if (can_default)
        GTK_OBJECT_FLAGS (widget) |= GTK_CAN_DEFAULT;
      else
        GTK_OBJECT_FLAGS (widget) &= ~(GTK_CAN_DEFAULT);

      gtk_widget_queue_resize (widget);
      g_object_notify (G_OBJECT (widget), "can-default");
    }
}

/**
 * gtk_widget_get_can_default:
 * @widget: a #GtkWidget
 *
 * Determines whether @widget can be a default widget. See
 * gtk_widget_set_can_default().
 *
 * Return value: %TRUE if @widget can be a default widget, %FALSE otherwise
 *
 * Since: 2.18
 **/
gboolean
gtk_widget_get_can_default (GtkWidget *widget)
{
  g_return_val_if_fail (GTK_IS_WIDGET (widget), FALSE);

  return (GTK_OBJECT_FLAGS (widget) & GTK_CAN_DEFAULT) != 0;
}

/**
 * gtk_widget_has_default:
 * @widget: a #GtkWidget
 *
 * Determines whether @widget is the current default widget within its
 * toplevel. See gtk_widget_set_can_default().
 *
 * Return value: %TRUE if @widget is the current default widget within
 *     its toplevel, %FALSE otherwise
 *
 * Since: 2.18
 */
gboolean
gtk_widget_has_default (GtkWidget *widget)
{
  g_return_val_if_fail (GTK_IS_WIDGET (widget), FALSE);

  return (GTK_OBJECT_FLAGS (widget) & GTK_HAS_DEFAULT) != 0;
<<<<<<< HEAD
}

void
_gtk_widget_set_has_default (GtkWidget *widget,
                             gboolean   has_default)
{
  if (has_default)
    GTK_OBJECT_FLAGS (widget) |= GTK_HAS_DEFAULT;
  else
    GTK_OBJECT_FLAGS (widget) &= ~(GTK_HAS_DEFAULT);
=======
>>>>>>> 3833ef5c
}

/**
 * gtk_widget_grab_default:
 * @widget: a #GtkWidget
 *
 * Causes @widget to become the default widget. @widget must have the
 * %GTK_CAN_DEFAULT flag set; typically you have to set this flag
 * yourself by calling <literal>gtk_widget_set_can_default (@widget,
 * %TRUE)</literal>. The default widget is activated when 
 * the user presses Enter in a window. Default widgets must be 
 * activatable, that is, gtk_widget_activate() should affect them.
 **/
void
gtk_widget_grab_default (GtkWidget *widget)
{
  GtkWidget *window;
  
  g_return_if_fail (GTK_IS_WIDGET (widget));
  g_return_if_fail (gtk_widget_get_can_default (widget));
  
  window = gtk_widget_get_toplevel (widget);
  
  if (window && gtk_widget_is_toplevel (window))
    gtk_window_set_default (GTK_WINDOW (window), widget);
  else
    g_warning (G_STRLOC ": widget not within a GtkWindow");
}

/**
 * gtk_widget_set_receives_default:
 * @widget: a #GtkWidget
 * @receives_default: whether or not @widget can be a default widget.
 *
 * Specifies whether @widget will be treated as the default widget
 * within its toplevel when it has the focus, even if another widget
 * is the default.
 *
 * See gtk_widget_grab_default() for details about the meaning of
 * "default".
 *
 * Since: 2.18
 **/
void
gtk_widget_set_receives_default (GtkWidget *widget,
                                 gboolean   receives_default)
{
  g_return_if_fail (GTK_IS_WIDGET (widget));

  if (receives_default != gtk_widget_get_receives_default (widget))
    {
      if (receives_default)
        GTK_OBJECT_FLAGS (widget) |= GTK_RECEIVES_DEFAULT;
      else
        GTK_OBJECT_FLAGS (widget) &= ~(GTK_RECEIVES_DEFAULT);

      g_object_notify (G_OBJECT (widget), "receives-default");
    }
}

/**
 * gtk_widget_get_receives_default:
 * @widget: a #GtkWidget
 *
 * Determines whether @widget is alyways treated as default widget
 * withing its toplevel when it has the focus, even if another widget
 * is the default.
 *
 * See gtk_widget_set_receives_default().
 *
 * Return value: %TRUE if @widget acts as default widget when focussed,
 *               %FALSE otherwise
 *
 * Since: 2.18
 **/
gboolean
gtk_widget_get_receives_default (GtkWidget *widget)
{
  g_return_val_if_fail (GTK_IS_WIDGET (widget), FALSE);

  return (GTK_OBJECT_FLAGS (widget) & GTK_RECEIVES_DEFAULT) != 0;
}

/**
 * gtk_widget_has_grab:
 * @widget: a #GtkWidget
 *
 * Determines whether the widget is currently grabbing events, so it
 * is the only widget receiving input events (keyboard and mouse).
 *
 * See also gtk_grab_add().
 *
 * Return value: %TRUE if the widget is in the grab_widgets stack
 *
 * Since: 2.18
 **/
gboolean
gtk_widget_has_grab (GtkWidget *widget)
{
  g_return_val_if_fail (GTK_IS_WIDGET (widget), FALSE);

  return (GTK_OBJECT_FLAGS (widget) & GTK_HAS_GRAB) != 0;
<<<<<<< HEAD
}

void
_gtk_widget_set_has_grab (GtkWidget *widget,
                          gboolean   has_grab)
{
  if (has_grab)
    GTK_OBJECT_FLAGS (widget) |= GTK_HAS_GRAB;
  else
    GTK_OBJECT_FLAGS (widget) &= ~(GTK_HAS_GRAB);
=======
>>>>>>> 3833ef5c
}

/**
 * gtk_widget_set_name:
 * @widget: a #GtkWidget
 * @name: name for the widget
 *
 * Widgets can be named, which allows you to refer to them from a
 * gtkrc file. You can apply a style to widgets with a particular name
 * in the gtkrc file. See the documentation for gtkrc files (on the
 * same page as the docs for #GtkRcStyle).
 * 
 * Note that widget names are separated by periods in paths (see 
 * gtk_widget_path()), so names with embedded periods may cause confusion.
 **/
void
gtk_widget_set_name (GtkWidget	 *widget,
		     const gchar *name)
{
  gchar *new_name;
  
  g_return_if_fail (GTK_IS_WIDGET (widget));

  new_name = g_strdup (name);
  g_free (widget->name);
  widget->name = new_name;

  if (gtk_widget_has_rc_style (widget))
    gtk_widget_reset_rc_style (widget);

  g_object_notify (G_OBJECT (widget), "name");
}

/**
 * gtk_widget_get_name:
 * @widget: a #GtkWidget
 * 
 * Retrieves the name of a widget. See gtk_widget_set_name() for the
 * significance of widget names.
 * 
 * Return value: name of the widget. This string is owned by GTK+ and
 * should not be modified or freed
 **/
G_CONST_RETURN gchar*
gtk_widget_get_name (GtkWidget *widget)
{
  g_return_val_if_fail (GTK_IS_WIDGET (widget), NULL);
  
  if (widget->name)
    return widget->name;
  return G_OBJECT_TYPE_NAME (widget);
}

/**
 * gtk_widget_set_state:
 * @widget: a #GtkWidget
 * @state: new state for @widget
 *
 * This function is for use in widget implementations. Sets the state
 * of a widget (insensitive, prelighted, etc.) Usually you should set
 * the state using wrapper functions such as gtk_widget_set_sensitive().
 **/
void
gtk_widget_set_state (GtkWidget           *widget,
		      GtkStateType         state)
{
  g_return_if_fail (GTK_IS_WIDGET (widget));

  if (state == gtk_widget_get_state (widget))
    return;

  if (state == GTK_STATE_INSENSITIVE)
    gtk_widget_set_sensitive (widget, FALSE);
  else
    {
      GtkStateData data;

      data.state = state;
      data.state_restoration = FALSE;
      data.use_forall = FALSE;
      if (widget->parent)
	data.parent_sensitive = (gtk_widget_is_sensitive (widget->parent) != FALSE);
      else
	data.parent_sensitive = TRUE;

      gtk_widget_propagate_state (widget, &data);
  
      if (gtk_widget_is_drawable (widget))
	gtk_widget_queue_draw (widget);
    }
}

/**
 * gtk_widget_get_state:
 * @widget: a #GtkWidget
 *
 * Returns the widget's state. See gtk_widget_set_state().
 *
 * Returns: the state of @widget.
 *
 * Since: 2.18
 */
GtkStateType
gtk_widget_get_state (GtkWidget *widget)
{
  g_return_val_if_fail (GTK_IS_WIDGET (widget), GTK_STATE_NORMAL);

  return widget->state;
}

/**
 * gtk_widget_set_visible:
 * @widget: a #GtkWidget
 * @visible: whether the widget should be shown or not
 *
 * Sets the visibility state of @widget. Note that setting this to
 * %TRUE doesn't mean the widget is actually viewable, see
 * gtk_widget_get_visible().
 *
 * This function simply calls gtk_widget_show() or gtk_widget_hide()
 * but is nicer to use when the visibility of the widget depends on
 * some condition.
 *
 * Since: 2.18
 **/
void
gtk_widget_set_visible (GtkWidget *widget,
                        gboolean   visible)
{
  g_return_if_fail (GTK_IS_WIDGET (widget));

  if (visible != gtk_widget_get_visible (widget))
    {
      if (visible)
        gtk_widget_show (widget);
      else
        gtk_widget_hide (widget);
    }
}

/**
 * gtk_widget_get_visible:
 * @widget: a #GtkWidget
 *
 * Determines whether the widget is visible. Note that this doesn't
 * take into account whether the widget's parent is also visible
 * or the widget is obscured in any way.
 *
 * See gtk_widget_set_visible().
 *
 * Return value: %TRUE if the widget is visible
 *
 * Since: 2.18
 **/
gboolean
gtk_widget_get_visible (GtkWidget *widget)
{
  g_return_val_if_fail (GTK_IS_WIDGET (widget), FALSE);

  return (GTK_OBJECT_FLAGS (widget) & GTK_VISIBLE) != 0;
}

/**
 * gtk_widget_set_has_window:
 * @widget: a #GtkWidget
 * @has_window: whether or not @widget has a window.
 *
 * Specifies whether @widget has a #GdkWindow of its own. Note that
 * all realized widgets have a non-%NULL "window" pointer
 * (gtk_widget_get_window() never returns a %NULL window when a widget
 * is realized), but for many of them it's actually the #GdkWindow of
 * one of its parent widgets. Widgets that create a %window for
 * themselves in GtkWidget::realize() however must announce this by
 * calling this function with @has_window = %TRUE.
 *
 * This function should only be called by widget implementations,
 * and they should call it in their init() function.
 *
 * Since: 2.18
 **/
void
gtk_widget_set_has_window (GtkWidget *widget,
                           gboolean   has_window)
{
  g_return_if_fail (GTK_IS_WIDGET (widget));

  if (has_window)
    GTK_OBJECT_FLAGS (widget) &= ~(GTK_NO_WINDOW);
  else
    GTK_OBJECT_FLAGS (widget) |= GTK_NO_WINDOW;
}

/**
 * gtk_widget_get_has_window:
 * @widget: a #GtkWidget
 *
 * Determines whether @widget has a #GdkWindow of its own. See
 * gtk_widget_set_has_window().
 *
 * Return value: %TRUE if @widget has a window, %FALSE otherwise
 *
 * Since: 2.18
 **/
gboolean
gtk_widget_get_has_window (GtkWidget *widget)
{
  g_return_val_if_fail (GTK_IS_WIDGET (widget), FALSE);

  return !((GTK_OBJECT_FLAGS (widget) & GTK_NO_WINDOW) != 0);
}

/**
 * gtk_widget_is_toplevel:
 * @widget: a #GtkWidget
 *
 * Determines whether @widget is a toplevel widget. Currently only
 * #GtkWindow and #GtkInvisible are toplevel widgets. Toplevel
 * widgets have no parent widget.
 *
 * Return value: %TRUE if @widget is a toplevel, %FALSE otherwise
 *
 * Since: 2.18
 **/
gboolean
gtk_widget_is_toplevel (GtkWidget *widget)
{
  g_return_val_if_fail (GTK_IS_WIDGET (widget), FALSE);

  return (GTK_OBJECT_FLAGS (widget) & GTK_TOPLEVEL) != 0;
<<<<<<< HEAD
}

void
_gtk_widget_set_is_toplevel (GtkWidget *widget,
                             gboolean   is_toplevel)
{
  if (is_toplevel)
    GTK_OBJECT_FLAGS (widget) |= GTK_TOPLEVEL;
  else
    GTK_OBJECT_FLAGS (widget) &= ~(GTK_TOPLEVEL);
=======
>>>>>>> 3833ef5c
}

/**
 * gtk_widget_is_drawable:
 * @widget: a #GtkWidget
 *
 * Determines whether @widget can be drawn to. A widget can be drawn
 * to if it is mapped and visible.
 *
 * Return value: %TRUE if @widget is drawable, %FALSE otherwise
 *
 * Since: 2.18
 **/
gboolean
gtk_widget_is_drawable (GtkWidget *widget)
{
  g_return_val_if_fail (GTK_IS_WIDGET (widget), FALSE);

  return (gtk_widget_get_visible (widget) &&
          gtk_widget_get_mapped (widget));
}

/**
 * gtk_widget_get_realized:
 * @widget: a #GtkWidget
 *
 * Determines whether @widget is realized.
 *
 * Return value: %TRUE if @widget is realized, %FALSE otherwise
 *
 * Since: 2.20
 **/
gboolean
gtk_widget_get_realized (GtkWidget *widget)
{
  g_return_val_if_fail (GTK_IS_WIDGET (widget), FALSE);

  return (GTK_OBJECT_FLAGS (widget) & GTK_REALIZED) != 0;
}

/**
 * gtk_widget_set_realized:
 * @widget: a #GtkWidget
 * @realized: %TRUE to mark the widget as realized
 *
 * Marks the widget as being realized.
 *
 * This function should only ever be called in a derived widget's
 * "realize" or "unrealize" implementation.
 *
 * Since: 2.20
 */
void
gtk_widget_set_realized (GtkWidget *widget,
                         gboolean   realized)
{
  g_return_if_fail (GTK_IS_WIDGET (widget));

  if (realized)
    GTK_OBJECT_FLAGS (widget) |= GTK_REALIZED;
  else
    GTK_OBJECT_FLAGS (widget) &= ~(GTK_REALIZED);
}

/**
 * gtk_widget_get_mapped:
 * @widget: a #GtkWidget
 *
 * Whether the widget is mapped.
 *
 * Return value: %TRUE if the widget is mapped, %FALSE otherwise.
 *
 * Since: 2.20
 */
gboolean
gtk_widget_get_mapped (GtkWidget *widget)
{
  g_return_val_if_fail (GTK_IS_WIDGET (widget), FALSE);

  return (GTK_OBJECT_FLAGS (widget) & GTK_MAPPED) != 0;
}

/**
 * gtk_widget_set_mapped:
 * @widget: a #GtkWidget
 * @mapped: %TRUE to mark the widget as mapped
 *
 * Marks the widget as being realized.
 *
 * This function should only ever be called in a derived widget's
 * "map" or "unmap" implementation.
 *
 * Since: 2.20
 */
void
gtk_widget_set_mapped (GtkWidget *widget,
                       gboolean   mapped)
{
  g_return_if_fail (GTK_IS_WIDGET (widget));

  if (mapped)
    GTK_OBJECT_FLAGS (widget) |= GTK_MAPPED;
  else
    GTK_OBJECT_FLAGS (widget) &= ~(GTK_MAPPED);
}

/**
 * gtk_widget_set_app_paintable:
 * @widget: a #GtkWidget
 * @app_paintable: %TRUE if the application will paint on the widget
 *
 * Sets whether the application intends to draw on the widget in
 * an #GtkWidget::expose-event handler. 
 *
 * This is a hint to the widget and does not affect the behavior of 
 * the GTK+ core; many widgets ignore this flag entirely. For widgets 
 * that do pay attention to the flag, such as #GtkEventBox and #GtkWindow, 
 * the effect is to suppress default themed drawing of the widget's 
 * background. (Children of the widget will still be drawn.) The application 
 * is then entirely responsible for drawing the widget background.
 *
 * Note that the background is still drawn when the widget is mapped.
 * If this is not suitable (e.g. because you want to make a transparent
 * window using an RGBA visual), you can work around this by doing:
 * |[
 *  gtk_widget_realize (window);
 *  gdk_window_set_back_pixmap (window->window, NULL, FALSE);
 *  gtk_widget_show (window);
 * ]|
 **/
void
gtk_widget_set_app_paintable (GtkWidget *widget,
			      gboolean   app_paintable)
{
  g_return_if_fail (GTK_IS_WIDGET (widget));

  app_paintable = (app_paintable != FALSE);

  if (gtk_widget_get_app_paintable (widget) != app_paintable)
    {
      if (app_paintable)
        GTK_OBJECT_FLAGS (widget) |= GTK_APP_PAINTABLE;
      else
        GTK_OBJECT_FLAGS (widget) &= ~(GTK_APP_PAINTABLE);

      if (gtk_widget_is_drawable (widget))
	gtk_widget_queue_draw (widget);

      g_object_notify (G_OBJECT (widget), "app-paintable");
    }
}

/**
 * gtk_widget_get_app_paintable:
 * @widget: a #GtkWidget
 *
 * Determines whether the application intends to draw on the widget in
 * an #GtkWidget::expose-event handler.
 *
 * See gtk_widget_set_app_paintable()
 *
 * Return value: %TRUE if the widget is app paintable
 *
 * Since: 2.18
 **/
gboolean
gtk_widget_get_app_paintable (GtkWidget *widget)
{
  g_return_val_if_fail (GTK_IS_WIDGET (widget), FALSE);

  return (GTK_OBJECT_FLAGS (widget) & GTK_APP_PAINTABLE) != 0;
}

/**
 * gtk_widget_set_double_buffered:
 * @widget: a #GtkWidget
 * @double_buffered: %TRUE to double-buffer a widget
 *
 * Widgets are double buffered by default; you can use this function
 * to turn off the buffering. "Double buffered" simply means that
 * gdk_window_begin_paint_region() and gdk_window_end_paint() are called
 * automatically around expose events sent to the
 * widget. gdk_window_begin_paint() diverts all drawing to a widget's
 * window to an offscreen buffer, and gdk_window_end_paint() draws the
 * buffer to the screen. The result is that users see the window
 * update in one smooth step, and don't see individual graphics
 * primitives being rendered.
 *
 * In very simple terms, double buffered widgets don't flicker,
 * so you would only use this function to turn off double buffering
 * if you had special needs and really knew what you were doing.
 * 
 * Note: if you turn off double-buffering, you have to handle
 * expose events, since even the clearing to the background color or 
 * pixmap will not happen automatically (as it is done in 
 * gdk_window_begin_paint()).
 **/
void
gtk_widget_set_double_buffered (GtkWidget *widget,
				gboolean   double_buffered)
{
  g_return_if_fail (GTK_IS_WIDGET (widget));

  double_buffered = (double_buffered != FALSE);

  if (double_buffered != gtk_widget_get_double_buffered (widget))
    {
      if (double_buffered)
        GTK_OBJECT_FLAGS (widget) |= GTK_DOUBLE_BUFFERED;
      else
        GTK_OBJECT_FLAGS (widget) &= ~(GTK_DOUBLE_BUFFERED);

      g_object_notify (G_OBJECT (widget), "double-buffered");
    }
}

/**
 * gtk_widget_get_double_buffered:
 * @widget: a #GtkWidget
 *
 * Determines whether the widget is double buffered.
 *
 * See gtk_widget_set_double_buffered()
 *
 * Return value: %TRUE if the widget is double buffered
 *
 * Since: 2.18
 **/
gboolean
gtk_widget_get_double_buffered (GtkWidget *widget)
{
  g_return_val_if_fail (GTK_IS_WIDGET (widget), FALSE);

  return (GTK_OBJECT_FLAGS (widget) & GTK_DOUBLE_BUFFERED) != 0;
}

/**
 * gtk_widget_set_redraw_on_allocate:
 * @widget: a #GtkWidget
 * @redraw_on_allocate: if %TRUE, the entire widget will be redrawn
 *   when it is allocated to a new size. Otherwise, only the
 *   new portion of the widget will be redrawn.
 *
 * Sets whether the entire widget is queued for drawing when its size 
 * allocation changes. By default, this setting is %TRUE and
 * the entire widget is redrawn on every size change. If your widget
 * leaves the upper left unchanged when made bigger, turning this
 * setting off will improve performance.

 * Note that for %NO_WINDOW widgets setting this flag to %FALSE turns
 * off all allocation on resizing: the widget will not even redraw if
 * its position changes; this is to allow containers that don't draw
 * anything to avoid excess invalidations. If you set this flag on a
 * %NO_WINDOW widget that <emphasis>does</emphasis> draw on @widget->window, 
 * you are responsible for invalidating both the old and new allocation 
 * of the widget when the widget is moved and responsible for invalidating
 * regions newly when the widget increases size.
 **/
void
gtk_widget_set_redraw_on_allocate (GtkWidget *widget,
				   gboolean   redraw_on_allocate)
{
  g_return_if_fail (GTK_IS_WIDGET (widget));

  if (redraw_on_allocate)
    GTK_PRIVATE_SET_FLAG (widget, GTK_REDRAW_ON_ALLOC);
  else
    GTK_PRIVATE_UNSET_FLAG (widget, GTK_REDRAW_ON_ALLOC);
}

/**
 * gtk_widget_set_sensitive:
 * @widget: a #GtkWidget
 * @sensitive: %TRUE to make the widget sensitive
 *
 * Sets the sensitivity of a widget. A widget is sensitive if the user
 * can interact with it. Insensitive widgets are "grayed out" and the
 * user can't interact with them. Insensitive widgets are known as
 * "inactive", "disabled", or "ghosted" in some other toolkits.
 **/
void
gtk_widget_set_sensitive (GtkWidget *widget,
			  gboolean   sensitive)
{
  GtkStateData data;

  g_return_if_fail (GTK_IS_WIDGET (widget));

  sensitive = (sensitive != FALSE);

  if (sensitive == (gtk_widget_get_sensitive (widget) != FALSE))
    return;

  if (sensitive)
    {
      GTK_OBJECT_FLAGS (widget) |= GTK_SENSITIVE;
      data.state = widget->saved_state;
    }
  else
    {
      GTK_OBJECT_FLAGS (widget) &= ~(GTK_SENSITIVE);
      data.state = gtk_widget_get_state (widget);
    }
  data.state_restoration = TRUE;
  data.use_forall = TRUE;

  if (widget->parent)
    data.parent_sensitive = (gtk_widget_is_sensitive (widget->parent) != FALSE);
  else
    data.parent_sensitive = TRUE;

  gtk_widget_propagate_state (widget, &data);
  if (gtk_widget_is_drawable (widget))
    gtk_widget_queue_draw (widget);

  g_object_notify (G_OBJECT (widget), "sensitive");
}

/**
 * gtk_widget_get_sensitive:
 * @widget: a #GtkWidget
 *
 * Returns the widget's sensitivity (in the sense of returning
 * the value that has been set using gtk_widget_set_sensitive()).
 *
 * The effective sensitivity of a widget is however determined by both its
 * own and its parent widget's sensitivity. See gtk_widget_is_sensitive().
 *
 * Returns: %TRUE if the widget is sensitive
 *
 * Since: 2.18
 */
gboolean
gtk_widget_get_sensitive (GtkWidget *widget)
{
  g_return_val_if_fail (GTK_IS_WIDGET (widget), FALSE);

  return (GTK_OBJECT_FLAGS (widget) & GTK_SENSITIVE) != 0;
}

/**
 * gtk_widget_is_sensitive:
 * @widget: a #GtkWidget
 *
 * Returns the widget's effective sensitivity, which means
 * it is sensitive itself and also its parent widget is sensntive
 *
 * Returns: %TRUE if the widget is effectively sensitive
 *
 * Since: 2.18
 */
gboolean
gtk_widget_is_sensitive (GtkWidget *widget)
{
  g_return_val_if_fail (GTK_IS_WIDGET (widget), FALSE);

  return (gtk_widget_get_sensitive (widget) &&
          (GTK_OBJECT_FLAGS (widget) & GTK_PARENT_SENSITIVE) != 0);
}

/**
 * gtk_widget_set_parent:
 * @widget: a #GtkWidget
 * @parent: parent container
 *
 * This function is useful only when implementing subclasses of 
 * #GtkContainer.
 * Sets the container as the parent of @widget, and takes care of
 * some details such as updating the state and style of the child
 * to reflect its new location. The opposite function is
 * gtk_widget_unparent().
 **/
void
gtk_widget_set_parent (GtkWidget *widget,
		       GtkWidget *parent)
{
  GtkStateData data;
  
  g_return_if_fail (GTK_IS_WIDGET (widget));
  g_return_if_fail (GTK_IS_WIDGET (parent));
  g_return_if_fail (widget != parent);
  if (widget->parent != NULL)
    {
      g_warning ("Can't set a parent on widget which has a parent\n");
      return;
    }
  if (gtk_widget_is_toplevel (widget))
    {
      g_warning ("Can't set a parent on a toplevel widget\n");
      return;
    }

  /* keep this function in sync with gtk_menu_attach_to_widget()
   */

  g_object_ref_sink (widget);
  widget->parent = parent;

  if (gtk_widget_get_state (parent) != GTK_STATE_NORMAL)
    data.state = gtk_widget_get_state (parent);
  else
    data.state = gtk_widget_get_state (widget);
  data.state_restoration = FALSE;
  data.parent_sensitive = (gtk_widget_is_sensitive (parent) != FALSE);
  data.use_forall = gtk_widget_is_sensitive (parent) != gtk_widget_is_sensitive (widget);

  gtk_widget_propagate_state (widget, &data);
  
  gtk_widget_reset_rc_styles (widget);

  g_signal_emit (widget, widget_signals[PARENT_SET], 0, NULL);
  if (GTK_WIDGET_ANCHORED (widget->parent))
    _gtk_widget_propagate_hierarchy_changed (widget, NULL);
  g_object_notify (G_OBJECT (widget), "parent");

  /* Enforce realized/mapped invariants
   */
  if (gtk_widget_get_realized (widget->parent))
    gtk_widget_realize (widget);

  if (gtk_widget_get_visible (widget->parent) &&
      gtk_widget_get_visible (widget))
    {
      if (GTK_WIDGET_CHILD_VISIBLE (widget) &&
	  gtk_widget_get_mapped (widget->parent))
	gtk_widget_map (widget);

      gtk_widget_queue_resize (widget);
    }
}

/**
 * gtk_widget_get_parent:
 * @widget: a #GtkWidget
 *
 * Returns the parent container of @widget.
 *
 * Return value: (transfer none): the parent container of @widget, or %NULL
 **/
GtkWidget *
gtk_widget_get_parent (GtkWidget *widget)
{
  g_return_val_if_fail (GTK_IS_WIDGET (widget), NULL);

  return widget->parent;
}

/*****************************************
 * Widget styles
 * see docs/styles.txt
 *****************************************/

/**
 * gtk_widget_style_attach:
 * @widget: a #GtkWidget
 *
 * This function attaches the widget's #GtkStyle to the widget's
 * #GdkWindow. It is a replacement for
 *
 * <programlisting>
 * widget->style = gtk_style_attach (widget->style, widget->window);
 * </programlisting>
 *
 * and should only ever be called in a derived widget's "realize"
 * implementation which does not chain up to its parent class'
 * "realize" implementation, because one of the parent classes
 * (finally #GtkWidget) would attach the style itself.
 *
 * Since: 2.20
 **/
void
gtk_widget_style_attach (GtkWidget *widget)
{
  g_return_if_fail (GTK_IS_WIDGET (widget));
  g_return_if_fail (gtk_widget_get_realized (widget));

  widget->style = gtk_style_attach (widget->style, widget->window);
}

/**
 * gtk_widget_has_rc_style:
 * @widget: a #GtkWidget
 *
 * Determines if the widget style has been looked up through the rc mechanism.
 *
 * Returns: %TRUE if the widget has been looked up through the rc
 *   mechanism, %FALSE otherwise.
 *
 * Since: 2.20
 **/
gboolean
gtk_widget_has_rc_style (GtkWidget *widget)
{
  g_return_val_if_fail (GTK_IS_WIDGET (widget), FALSE);

  return (GTK_OBJECT_FLAGS (widget) & GTK_RC_STYLE) != 0;
}

/**
 * gtk_widget_set_style:
 * @widget: a #GtkWidget
 * @style: (allow-none): a #GtkStyle, or %NULL to remove the effect of a previous
 *         gtk_widget_set_style() and go back to the default style
 *
 * Sets the #GtkStyle for a widget (@widget->style). You probably don't
 * want to use this function; it interacts badly with themes, because
 * themes work by replacing the #GtkStyle. Instead, use
 * gtk_widget_modify_style().
 **/
void
gtk_widget_set_style (GtkWidget *widget,
		      GtkStyle	*style)
{
  g_return_if_fail (GTK_IS_WIDGET (widget));

  if (style)
    {
      gboolean initial_emission;

      initial_emission = !gtk_widget_has_rc_style (widget) && !GTK_WIDGET_USER_STYLE (widget);
      
      GTK_OBJECT_FLAGS (widget) &= ~(GTK_RC_STYLE);
      GTK_PRIVATE_SET_FLAG (widget, GTK_USER_STYLE);
      
      gtk_widget_set_style_internal (widget, style, initial_emission);
    }
  else
    {
      if (GTK_WIDGET_USER_STYLE (widget))
	gtk_widget_reset_rc_style (widget);
    }
}

/**
 * gtk_widget_ensure_style:
 * @widget: a #GtkWidget
 *
 * Ensures that @widget has a style (@widget->style). Not a very useful
 * function; most of the time, if you want the style, the widget is
 * realized, and realized widgets are guaranteed to have a style
 * already.
 **/
void
gtk_widget_ensure_style (GtkWidget *widget)
{
  g_return_if_fail (GTK_IS_WIDGET (widget));

  if (!GTK_WIDGET_USER_STYLE (widget) &&
      !gtk_widget_has_rc_style (widget))
    gtk_widget_reset_rc_style (widget);
}

/* Look up the RC style for this widget, unsetting any user style that
 * may be in effect currently
 **/
static void
gtk_widget_reset_rc_style (GtkWidget *widget)
{
  GtkStyle *new_style = NULL;
  gboolean initial_emission;
  
  initial_emission = !gtk_widget_has_rc_style (widget) && !GTK_WIDGET_USER_STYLE (widget);

  GTK_PRIVATE_UNSET_FLAG (widget, GTK_USER_STYLE);
  GTK_OBJECT_FLAGS (widget) |= GTK_RC_STYLE;
  
  if (gtk_widget_has_screen (widget))
    new_style = gtk_rc_get_style (widget);
  if (!new_style)
    new_style = gtk_widget_get_default_style ();

  if (initial_emission || new_style != widget->style)
    gtk_widget_set_style_internal (widget, new_style, initial_emission);
}

/**
 * gtk_widget_get_style:
 * @widget: a #GtkWidget
 * 
 * Simply an accessor function that returns @widget->style.
 *
 * Return value: (transfer none): the widget's #GtkStyle
 **/
GtkStyle*
gtk_widget_get_style (GtkWidget *widget)
{
  g_return_val_if_fail (GTK_IS_WIDGET (widget), NULL);
  
  return widget->style;
}

/**
 * gtk_widget_modify_style:
 * @widget: a #GtkWidget
 * @style: the #GtkRcStyle holding the style modifications
 * 
 * Modifies style values on the widget. Modifications made using this
 * technique take precedence over style values set via an RC file,
 * however, they will be overriden if a style is explicitely set on
 * the widget using gtk_widget_set_style(). The #GtkRcStyle structure
 * is designed so each field can either be set or unset, so it is
 * possible, using this function, to modify some style values and
 * leave the others unchanged.
 *
 * Note that modifications made with this function are not cumulative
 * with previous calls to gtk_widget_modify_style() or with such
 * functions as gtk_widget_modify_fg(). If you wish to retain
 * previous values, you must first call gtk_widget_get_modifier_style(),
 * make your modifications to the returned style, then call
 * gtk_widget_modify_style() with that style. On the other hand,
 * if you first call gtk_widget_modify_style(), subsequent calls
 * to such functions gtk_widget_modify_fg() will have a cumulative
 * effect with the initial modifications.
 **/
void       
gtk_widget_modify_style (GtkWidget      *widget,
			 GtkRcStyle     *style)
{
  g_return_if_fail (GTK_IS_WIDGET (widget));
  g_return_if_fail (GTK_IS_RC_STYLE (style));
  
  g_object_set_qdata_full (G_OBJECT (widget),
			   quark_rc_style,
			   gtk_rc_style_copy (style),
			   (GDestroyNotify) g_object_unref);

  /* note that "style" may be invalid here if it was the old
   * modifier style and the only reference was our own.
   */
  
  if (gtk_widget_has_rc_style (widget))
    gtk_widget_reset_rc_style (widget);
}

/**
 * gtk_widget_get_modifier_style:
 * @widget: a #GtkWidget
 * 
 * Returns the current modifier style for the widget. (As set by
 * gtk_widget_modify_style().) If no style has previously set, a new
 * #GtkRcStyle will be created with all values unset, and set as the
 * modifier style for the widget. If you make changes to this rc
 * style, you must call gtk_widget_modify_style(), passing in the
 * returned rc style, to make sure that your changes take effect.
 *
 * Caution: passing the style back to gtk_widget_modify_style() will
 * normally end up destroying it, because gtk_widget_modify_style() copies
 * the passed-in style and sets the copy as the new modifier style,
 * thus dropping any reference to the old modifier style. Add a reference
 * to the modifier style if you want to keep it alive.
 *
 * Return value: (transfer none): the modifier style for the widget. This rc style is
 *   owned by the widget. If you want to keep a pointer to value this
 *   around, you must add a refcount using g_object_ref().
 **/
GtkRcStyle *
gtk_widget_get_modifier_style (GtkWidget      *widget)
{
  GtkRcStyle *rc_style;
  
  g_return_val_if_fail (GTK_IS_WIDGET (widget), NULL);

  rc_style = g_object_get_qdata (G_OBJECT (widget), quark_rc_style);

  if (!rc_style)
    {
      rc_style = gtk_rc_style_new ();
      g_object_set_qdata_full (G_OBJECT (widget),
			       quark_rc_style,
			       rc_style,
			       (GDestroyNotify) g_object_unref);
    }

  return rc_style;
}

static void
gtk_widget_modify_color_component (GtkWidget      *widget,
				   GtkRcFlags      component,
				   GtkStateType    state,
				   const GdkColor *color)
{
  GtkRcStyle *rc_style = gtk_widget_get_modifier_style (widget);  

  if (color)
    {
      switch (component)
	{
	case GTK_RC_FG:
	  rc_style->fg[state] = *color;
	  break;
	case GTK_RC_BG:
	  rc_style->bg[state] = *color;
	  break;
	case GTK_RC_TEXT:
	  rc_style->text[state] = *color;
	  break;
	case GTK_RC_BASE:
	  rc_style->base[state] = *color;
	  break;
	default:
	  g_assert_not_reached();
	}
      
      rc_style->color_flags[state] |= component;
    }
  else
    rc_style->color_flags[state] &= ~component;

  gtk_widget_modify_style (widget, rc_style);
}

/**
 * gtk_widget_modify_symbolic_color:
 * @widget: a #GtkWidget
 * @name: the name of the symbolic color to modify
 * @color: (allow-none): the color to assign (does not need to be allocated),
 *         or %NULL to undo the effect of previous calls to
 *         of gtk_widget_modify_symbolic_color().
 *
 * Sets a symbolic color for a widget.
 * All other style values are left untouched. See also
 * gtk_widget_modify_style().
 *
 * Since: 2.22
 **/
void
gtk_widget_modify_symbolic_color (GtkWidget      *widget,
                                  const gchar    *name,
                                  const GdkColor *color)
{
  GtkRcStyle *rc_style = gtk_widget_get_modifier_style (widget);

  _gtk_rc_style_set_symbolic_color (rc_style, name, color);

  gtk_widget_modify_style (widget, rc_style);
}

/**
 * gtk_widget_modify_fg:
 * @widget: a #GtkWidget
 * @state: the state for which to set the foreground color
 * @color: (allow-none): the color to assign (does not need to be allocated),
 *         or %NULL to undo the effect of previous calls to
 *         of gtk_widget_modify_fg().
 *
 * Sets the foreground color for a widget in a particular state.
 * All other style values are left untouched. See also
 * gtk_widget_modify_style().
 **/
void
gtk_widget_modify_fg (GtkWidget      *widget,
		      GtkStateType    state,
		      const GdkColor *color)
{
  g_return_if_fail (GTK_IS_WIDGET (widget));
  g_return_if_fail (state >= GTK_STATE_NORMAL && state <= GTK_STATE_INSENSITIVE);

  gtk_widget_modify_color_component (widget, GTK_RC_FG, state, color);
}

/**
 * gtk_widget_modify_bg:
 * @widget: a #GtkWidget
 * @state: the state for which to set the background color
 * @color: (allow-none): the color to assign (does not need to be allocated),
 *         or %NULL to undo the effect of previous calls to
 *         of gtk_widget_modify_bg().
 *
 * Sets the background color for a widget in a particular state.
 * All other style values are left untouched. See also
 * gtk_widget_modify_style(). 
 *
 * Note that "no window" widgets (which have the %GTK_NO_WINDOW flag set)
 * draw on their parent container's window and thus may not draw any 
 * background themselves. This is the case for e.g. #GtkLabel. To modify 
 * the background of such widgets, you have to set the background color 
 * on their parent; if you want to set the background of a rectangular 
 * area around a label, try placing the label in a #GtkEventBox widget 
 * and setting the background color on that.
 **/
void
gtk_widget_modify_bg (GtkWidget      *widget,
		      GtkStateType    state,
		      const GdkColor *color)
{
  g_return_if_fail (GTK_IS_WIDGET (widget));
  g_return_if_fail (state >= GTK_STATE_NORMAL && state <= GTK_STATE_INSENSITIVE);

  gtk_widget_modify_color_component (widget, GTK_RC_BG, state, color);
}

/**
 * gtk_widget_modify_text:
 * @widget: a #GtkWidget
 * @state: the state for which to set the text color
 * @color: (allow-none): the color to assign (does not need to be allocated),
 *         or %NULL to undo the effect of previous calls to
 *         of gtk_widget_modify_text().
 *
 * Sets the text color for a widget in a particular state.  All other
 * style values are left untouched. The text color is the foreground
 * color used along with the base color (see gtk_widget_modify_base())
 * for widgets such as #GtkEntry and #GtkTextView. See also
 * gtk_widget_modify_style().
 **/
void
gtk_widget_modify_text (GtkWidget      *widget,
			GtkStateType    state,
			const GdkColor *color)
{
  g_return_if_fail (GTK_IS_WIDGET (widget));
  g_return_if_fail (state >= GTK_STATE_NORMAL && state <= GTK_STATE_INSENSITIVE);

  gtk_widget_modify_color_component (widget, GTK_RC_TEXT, state, color);
}

/**
 * gtk_widget_modify_base:
 * @widget: a #GtkWidget
 * @state: the state for which to set the base color
 * @color: (allow-none): the color to assign (does not need to be allocated),
 *         or %NULL to undo the effect of previous calls to
 *         of gtk_widget_modify_base().
 *
 * Sets the base color for a widget in a particular state.
 * All other style values are left untouched. The base color
 * is the background color used along with the text color
 * (see gtk_widget_modify_text()) for widgets such as #GtkEntry
 * and #GtkTextView. See also gtk_widget_modify_style().
 *
 * Note that "no window" widgets (which have the %GTK_NO_WINDOW flag set)
 * draw on their parent container's window and thus may not draw any 
 * background themselves. This is the case for e.g. #GtkLabel. To modify 
 * the background of such widgets, you have to set the base color on their 
 * parent; if you want to set the background of a rectangular area around 
 * a label, try placing the label in a #GtkEventBox widget and setting 
 * the base color on that.
 **/
void
gtk_widget_modify_base (GtkWidget      *widget,
			GtkStateType    state,
			const GdkColor *color)
{
  g_return_if_fail (GTK_IS_WIDGET (widget));
  g_return_if_fail (state >= GTK_STATE_NORMAL && state <= GTK_STATE_INSENSITIVE);

  gtk_widget_modify_color_component (widget, GTK_RC_BASE, state, color);
}

static void
modify_color_property (GtkWidget      *widget,
		       GtkRcStyle     *rc_style,
		       const char     *name,
		       const GdkColor *color)
{
  GQuark type_name = g_type_qname (G_OBJECT_TYPE (widget));
  GQuark property_name = g_quark_from_string (name);

  if (color)
    {
      GtkRcProperty rc_property = {0};
      char *color_name;

      rc_property.type_name = type_name;
      rc_property.property_name = property_name;
      rc_property.origin = NULL;

      color_name = gdk_color_to_string (color);
      g_value_init (&rc_property.value, G_TYPE_STRING);
      g_value_take_string (&rc_property.value, color_name);

      _gtk_rc_style_set_rc_property (rc_style, &rc_property);

      g_value_unset (&rc_property.value);
    }
  else
    _gtk_rc_style_unset_rc_property (rc_style, type_name, property_name);
}

/**
 * gtk_widget_modify_cursor:
 * @widget: a #GtkWidget
 * @primary: the color to use for primary cursor (does not need to be
 *           allocated), or %NULL to undo the effect of previous calls to
 *           of gtk_widget_modify_cursor().
 * @secondary: the color to use for secondary cursor (does not need to be
 *             allocated), or %NULL to undo the effect of previous calls to
 *             of gtk_widget_modify_cursor().
 *
 * Sets the cursor color to use in a widget, overriding the
 * #GtkWidget:cursor-color and #GtkWidget:secondary-cursor-color
 * style properties. All other style values are left untouched. 
 * See also gtk_widget_modify_style().
 *
 * Since: 2.12
 **/
void
gtk_widget_modify_cursor (GtkWidget      *widget,
			  const GdkColor *primary,
			  const GdkColor *secondary)
{
  GtkRcStyle *rc_style;

  g_return_if_fail (GTK_IS_WIDGET (widget));

  rc_style = gtk_widget_get_modifier_style (widget);

  modify_color_property (widget, rc_style, "cursor-color", primary);
  modify_color_property (widget, rc_style, "secondary-cursor-color", secondary);

  gtk_widget_modify_style (widget, rc_style);
}

/**
 * gtk_widget_modify_font:
 * @widget: a #GtkWidget
 * @font_desc: (allow-none): the font description to use, or %NULL to undo
 *   the effect of previous calls to gtk_widget_modify_font().
 *
 * Sets the font to use for a widget.  All other style values are left
 * untouched. See also gtk_widget_modify_style().
 **/
void
gtk_widget_modify_font (GtkWidget            *widget,
			PangoFontDescription *font_desc)
{
  GtkRcStyle *rc_style;

  g_return_if_fail (GTK_IS_WIDGET (widget));

  rc_style = gtk_widget_get_modifier_style (widget);  

  if (rc_style->font_desc)
    pango_font_description_free (rc_style->font_desc);

  if (font_desc)
    rc_style->font_desc = pango_font_description_copy (font_desc);
  else
    rc_style->font_desc = NULL;
  
  gtk_widget_modify_style (widget, rc_style);
}

static void
gtk_widget_real_direction_changed (GtkWidget        *widget,
                                   GtkTextDirection  previous_direction)
{
  gtk_widget_queue_resize (widget);
}

static void
gtk_widget_real_style_set (GtkWidget *widget,
                           GtkStyle  *previous_style)
{
  if (gtk_widget_get_realized (widget) &&
      gtk_widget_get_has_window (widget))
    gtk_style_set_background (widget->style, widget->window, widget->state);
}

static void
gtk_widget_set_style_internal (GtkWidget *widget,
			       GtkStyle	 *style,
			       gboolean   initial_emission)
{
  g_object_ref (widget);
  g_object_freeze_notify (G_OBJECT (widget));

  if (widget->style != style)
    {
      GtkStyle *previous_style;

      if (gtk_widget_get_realized (widget))
	{
	  gtk_widget_reset_shapes (widget);
	  gtk_style_detach (widget->style);
	}
      
      previous_style = widget->style;
      widget->style = style;
      g_object_ref (widget->style);
      
      if (gtk_widget_get_realized (widget))
	widget->style = gtk_style_attach (widget->style, widget->window);

      gtk_widget_update_pango_context (widget);
      g_signal_emit (widget,
		     widget_signals[STYLE_SET],
		     0,
		     initial_emission ? NULL : previous_style);
      g_object_unref (previous_style);

      if (GTK_WIDGET_ANCHORED (widget) && !initial_emission)
	gtk_widget_queue_resize (widget);
    }
  else if (initial_emission)
    {
      gtk_widget_update_pango_context (widget);
      g_signal_emit (widget,
		     widget_signals[STYLE_SET],
		     0,
		     NULL);
    }
  g_object_notify (G_OBJECT (widget), "style");
  g_object_thaw_notify (G_OBJECT (widget));
  g_object_unref (widget);
}

typedef struct {
  GtkWidget *previous_toplevel;
  GdkScreen *previous_screen;
  GdkScreen *new_screen;
} HierarchyChangedInfo;

static void
do_screen_change (GtkWidget *widget,
		  GdkScreen *old_screen,
		  GdkScreen *new_screen)
{
  if (old_screen != new_screen)
    {
      if (old_screen)
	{
	  PangoContext *context = g_object_get_qdata (G_OBJECT (widget), quark_pango_context);
	  if (context)
	    g_object_set_qdata (G_OBJECT (widget), quark_pango_context, NULL);
	}
      
      _gtk_tooltip_hide (widget);
      g_signal_emit (widget, widget_signals[SCREEN_CHANGED], 0, old_screen);
    }
}

static void
gtk_widget_propagate_hierarchy_changed_recurse (GtkWidget *widget,
						gpointer   client_data)
{
  HierarchyChangedInfo *info = client_data;
  gboolean new_anchored = gtk_widget_is_toplevel (widget) ||
                 (widget->parent && GTK_WIDGET_ANCHORED (widget->parent));

  if (GTK_WIDGET_ANCHORED (widget) != new_anchored)
    {
      g_object_ref (widget);
      
      if (new_anchored)
	GTK_PRIVATE_SET_FLAG (widget, GTK_ANCHORED);
      else
	GTK_PRIVATE_UNSET_FLAG (widget, GTK_ANCHORED);
      
      g_signal_emit (widget, widget_signals[HIERARCHY_CHANGED], 0, info->previous_toplevel);
      do_screen_change (widget, info->previous_screen, info->new_screen);
      
      if (GTK_IS_CONTAINER (widget))
	gtk_container_forall (GTK_CONTAINER (widget),
			      gtk_widget_propagate_hierarchy_changed_recurse,
			      client_data);
      
      g_object_unref (widget);
    }
}

/**
 * _gtk_widget_propagate_hierarchy_changed:
 * @widget: a #GtkWidget
 * @previous_toplevel: Previous toplevel
 * 
 * Propagates changes in the anchored state to a widget and all
 * children, unsetting or setting the %ANCHORED flag, and
 * emitting #GtkWidget::hierarchy-changed.
 **/
void
_gtk_widget_propagate_hierarchy_changed (GtkWidget    *widget,
					 GtkWidget    *previous_toplevel)
{
  HierarchyChangedInfo info;

  info.previous_toplevel = previous_toplevel;
  info.previous_screen = previous_toplevel ? gtk_widget_get_screen (previous_toplevel) : NULL;

  if (gtk_widget_is_toplevel (widget) ||
      (widget->parent && GTK_WIDGET_ANCHORED (widget->parent)))
    info.new_screen = gtk_widget_get_screen (widget);
  else
    info.new_screen = NULL;

  if (info.previous_screen)
    g_object_ref (info.previous_screen);
  if (previous_toplevel)
    g_object_ref (previous_toplevel);

  gtk_widget_propagate_hierarchy_changed_recurse (widget, &info);

  if (previous_toplevel)
    g_object_unref (previous_toplevel);
  if (info.previous_screen)
    g_object_unref (info.previous_screen);
}

static void
gtk_widget_propagate_screen_changed_recurse (GtkWidget *widget,
					     gpointer   client_data)
{
  HierarchyChangedInfo *info = client_data;

  g_object_ref (widget);
  
  do_screen_change (widget, info->previous_screen, info->new_screen);
  
  if (GTK_IS_CONTAINER (widget))
    gtk_container_forall (GTK_CONTAINER (widget),
			  gtk_widget_propagate_screen_changed_recurse,
			  client_data);
  
  g_object_unref (widget);
}

/**
 * gtk_widget_is_composited:
 * @widget: a #GtkWidget
 * 
 * Whether @widget can rely on having its alpha channel
 * drawn correctly. On X11 this function returns whether a
 * compositing manager is running for @widget's screen.
 *
 * Please note that the semantics of this call will change
 * in the future if used on a widget that has a composited
 * window in its hierarchy (as set by gdk_window_set_composited()).
 * 
 * Return value: %TRUE if the widget can rely on its alpha
 * channel being drawn correctly.
 * 
 * Since: 2.10
 */
gboolean
gtk_widget_is_composited (GtkWidget *widget)
{
  GdkScreen *screen;

  g_return_val_if_fail (GTK_IS_WIDGET (widget), FALSE);
  
  screen = gtk_widget_get_screen (widget);
  
  return gdk_screen_is_composited (screen);
}

static void
propagate_composited_changed (GtkWidget *widget,
			      gpointer dummy)
{
  if (GTK_IS_CONTAINER (widget))
    {
      gtk_container_forall (GTK_CONTAINER (widget),
			    propagate_composited_changed,
			    NULL);
    }
  
  g_signal_emit (widget, widget_signals[COMPOSITED_CHANGED], 0);
}

void
_gtk_widget_propagate_composited_changed (GtkWidget *widget)
{
  propagate_composited_changed (widget, NULL);
}

/**
 * _gtk_widget_propagate_screen_changed:
 * @widget: a #GtkWidget
 * @previous_screen: Previous screen
 * 
 * Propagates changes in the screen for a widget to all
 * children, emitting #GtkWidget::screen-changed.
 **/
void
_gtk_widget_propagate_screen_changed (GtkWidget    *widget,
				      GdkScreen    *previous_screen)
{
  HierarchyChangedInfo info;

  info.previous_screen = previous_screen;
  info.new_screen = gtk_widget_get_screen (widget);

  if (previous_screen)
    g_object_ref (previous_screen);

  gtk_widget_propagate_screen_changed_recurse (widget, &info);

  if (previous_screen)
    g_object_unref (previous_screen);
}

static void
reset_rc_styles_recurse (GtkWidget *widget, gpointer data)
{
  if (gtk_widget_has_rc_style (widget))
    gtk_widget_reset_rc_style (widget);
  
  if (GTK_IS_CONTAINER (widget))
    gtk_container_forall (GTK_CONTAINER (widget),
			  reset_rc_styles_recurse,
			  NULL);
}


/**
 * gtk_widget_reset_rc_styles:
 * @widget: a #GtkWidget.
 *
 * Reset the styles of @widget and all descendents, so when
 * they are looked up again, they get the correct values
 * for the currently loaded RC file settings.
 *
 * This function is not useful for applications.
 */
void
gtk_widget_reset_rc_styles (GtkWidget *widget)
{
  g_return_if_fail (GTK_IS_WIDGET (widget));

  reset_rc_styles_recurse (widget, NULL);
}

/**
 * gtk_widget_get_default_style:
 * 
 * Returns the default style used by all widgets initially.
 *
 * Returns: (transfer none): the default style. This #GtkStyle object is owned
 *          by GTK+ and should not be modified or freed.
 */
GtkStyle*
gtk_widget_get_default_style (void)
{
  if (!gtk_default_style)
    {
      gtk_default_style = gtk_style_new ();
      g_object_ref (gtk_default_style);
    }
  
  return gtk_default_style;
}

static PangoContext *
gtk_widget_peek_pango_context (GtkWidget *widget)
{
  return g_object_get_qdata (G_OBJECT (widget), quark_pango_context);
}

/**
 * gtk_widget_get_pango_context:
 * @widget: a #GtkWidget
 * 
 * Gets a #PangoContext with the appropriate font map, font description,
 * and base direction for this widget. Unlike the context returned
 * by gtk_widget_create_pango_context(), this context is owned by
 * the widget (it can be used until the screen for the widget changes
 * or the widget is removed from its toplevel), and will be updated to
 * match any changes to the widget's attributes.
 *
 * If you create and keep a #PangoLayout using this context, you must
 * deal with changes to the context by calling pango_layout_context_changed()
 * on the layout in response to the #GtkWidget::style-set and 
 * #GtkWidget::direction-changed signals for the widget.
 *
 * Return value: (transfer none): the #PangoContext for the widget.
 **/
PangoContext *
gtk_widget_get_pango_context (GtkWidget *widget)
{
  PangoContext *context;

  g_return_val_if_fail (GTK_IS_WIDGET (widget), NULL);
  
  context = g_object_get_qdata (G_OBJECT (widget), quark_pango_context);
  if (!context)
    {
      context = gtk_widget_create_pango_context (GTK_WIDGET (widget));
      g_object_set_qdata_full (G_OBJECT (widget),
			       quark_pango_context,
			       context,
			       g_object_unref);
    }

  return context;
}

static void
update_pango_context (GtkWidget    *widget,
		      PangoContext *context)
{
  pango_context_set_font_description (context, widget->style->font_desc);
  pango_context_set_base_dir (context,
			      gtk_widget_get_direction (widget) == GTK_TEXT_DIR_LTR ?
			      PANGO_DIRECTION_LTR : PANGO_DIRECTION_RTL);
}

static void
gtk_widget_update_pango_context (GtkWidget *widget)
{
  PangoContext *context = gtk_widget_peek_pango_context (widget);
  
  if (context)
    {
      GdkScreen *screen;

      update_pango_context (widget, context);

      screen = gtk_widget_get_screen_unchecked (widget);
      if (screen)
	{
	  pango_cairo_context_set_resolution (context,
					      gdk_screen_get_resolution (screen));
	  pango_cairo_context_set_font_options (context,
						gdk_screen_get_font_options (screen));
	}
    }
}

/**
 * gtk_widget_create_pango_context:
 * @widget: a #GtkWidget
 * 
 * Creates a new #PangoContext with the appropriate font map,
 * font description, and base direction for drawing text for
 * this widget. See also gtk_widget_get_pango_context().
 * 
 * Return value: the new #PangoContext
 **/
PangoContext *
gtk_widget_create_pango_context (GtkWidget *widget)
{
  GdkScreen *screen;
  PangoContext *context;

  g_return_val_if_fail (GTK_IS_WIDGET (widget), NULL);

  screen = gtk_widget_get_screen_unchecked (widget);
  if (!screen)
    {
      GTK_NOTE (MULTIHEAD,
		g_warning ("gtk_widget_create_pango_context ()) called without screen"));

      screen = gdk_screen_get_default ();
    }

  context = gdk_pango_context_get_for_screen (screen);

  update_pango_context (widget, context);
  pango_context_set_language (context, gtk_get_default_language ());

  return context;
}

/**
 * gtk_widget_create_pango_layout:
 * @widget: a #GtkWidget
 * @text: text to set on the layout (can be %NULL)
 * 
 * Creates a new #PangoLayout with the appropriate font map,
 * font description, and base direction for drawing text for
 * this widget.
 *
 * If you keep a #PangoLayout created in this way around, in order to
 * notify the layout of changes to the base direction or font of this
 * widget, you must call pango_layout_context_changed() in response to
 * the #GtkWidget::style-set and #GtkWidget::direction-changed signals 
 * for the widget.
 * 
 * Return value: the new #PangoLayout
 **/
PangoLayout *
gtk_widget_create_pango_layout (GtkWidget   *widget,
				const gchar *text)
{
  PangoLayout *layout;
  PangoContext *context;

  g_return_val_if_fail (GTK_IS_WIDGET (widget), NULL);

  context = gtk_widget_get_pango_context (widget);
  layout = pango_layout_new (context);

  if (text)
    pango_layout_set_text (layout, text, -1);

  return layout;
}

/**
 * gtk_widget_render_icon:
 * @widget: a #GtkWidget
 * @stock_id: a stock ID
 * @size: (type int) a stock size. A size of (GtkIconSize)-1 means
 *     render at the size of the source and don't scale (if there are
 *     multiple source sizes, GTK+ picks one of the available sizes).
 * @detail: (allow-none): render detail to pass to theme engine
 *
 * A convenience function that uses the theme engine and RC file
 * settings for @widget to look up @stock_id and render it to
 * a pixbuf. @stock_id should be a stock icon ID such as
 * #GTK_STOCK_OPEN or #GTK_STOCK_OK. @size should be a size
 * such as #GTK_ICON_SIZE_MENU. @detail should be a string that
 * identifies the widget or code doing the rendering, so that
 * theme engines can special-case rendering for that widget or code.
 *
 * The pixels in the returned #GdkPixbuf are shared with the rest of
 * the application and should not be modified. The pixbuf should be freed
 * after use with g_object_unref().
 *
 * Return value: a new pixbuf, or %NULL if the stock ID wasn't known
 **/
GdkPixbuf*
gtk_widget_render_icon (GtkWidget      *widget,
                        const gchar    *stock_id,
                        GtkIconSize     size,
                        const gchar    *detail)
{
  GtkIconSet *icon_set;
  GdkPixbuf *retval;
  
  g_return_val_if_fail (GTK_IS_WIDGET (widget), NULL);
  g_return_val_if_fail (stock_id != NULL, NULL);
  g_return_val_if_fail (size > GTK_ICON_SIZE_INVALID || size == -1, NULL);
  
  gtk_widget_ensure_style (widget);
  
  icon_set = gtk_style_lookup_icon_set (widget->style, stock_id);

  if (icon_set == NULL)
    return NULL;

  retval = gtk_icon_set_render_icon (icon_set,
                                     widget->style,
                                     gtk_widget_get_direction (widget),
                                     gtk_widget_get_state (widget),
                                     size,
                                     widget,
                                     detail);

  return retval;
}

/**
 * gtk_widget_set_parent_window:
 * @widget: a #GtkWidget.
 * @parent_window: the new parent window.
 *  
 * Sets a non default parent window for @widget.
 **/
void
gtk_widget_set_parent_window   (GtkWidget           *widget,
				GdkWindow           *parent_window)
{
  GdkWindow *old_parent_window;

  g_return_if_fail (GTK_IS_WIDGET (widget));
  
  old_parent_window = g_object_get_qdata (G_OBJECT (widget),
					  quark_parent_window);

  if (parent_window != old_parent_window)
    {
      g_object_set_qdata (G_OBJECT (widget), quark_parent_window, 
			  parent_window);
      if (old_parent_window)
	g_object_unref (old_parent_window);
      if (parent_window)
	g_object_ref (parent_window);
    }
}

/**
 * gtk_widget_get_parent_window:
 * @widget: a #GtkWidget.
 *
 * Gets @widget's parent window.
 *
 * Returns: (transfer none): the parent window of @widget.
 **/
GdkWindow *
gtk_widget_get_parent_window (GtkWidget *widget)
{
  GdkWindow *parent_window;

  g_return_val_if_fail (GTK_IS_WIDGET (widget), NULL);

  parent_window = g_object_get_qdata (G_OBJECT (widget), quark_parent_window);

  return (parent_window != NULL) ? parent_window :
	 (widget->parent != NULL) ? widget->parent->window : NULL;
}


/**
 * gtk_widget_set_child_visible:
 * @widget: a #GtkWidget
 * @is_visible: if %TRUE, @widget should be mapped along with its parent.
 *
 * Sets whether @widget should be mapped along with its when its parent
 * is mapped and @widget has been shown with gtk_widget_show(). 
 *
 * The child visibility can be set for widget before it is added to
 * a container with gtk_widget_set_parent(), to avoid mapping
 * children unnecessary before immediately unmapping them. However
 * it will be reset to its default state of %TRUE when the widget
 * is removed from a container.
 * 
 * Note that changing the child visibility of a widget does not
 * queue a resize on the widget. Most of the time, the size of
 * a widget is computed from all visible children, whether or
 * not they are mapped. If this is not the case, the container
 * can queue a resize itself.
 *
 * This function is only useful for container implementations and
 * never should be called by an application.
 **/
void
gtk_widget_set_child_visible (GtkWidget *widget,
			      gboolean   is_visible)
{
  g_return_if_fail (GTK_IS_WIDGET (widget));
  g_return_if_fail (!gtk_widget_is_toplevel (widget));

  g_object_ref (widget);

  if (is_visible)
    GTK_PRIVATE_SET_FLAG (widget, GTK_CHILD_VISIBLE);
  else
    {
      GtkWidget *toplevel;
      
      GTK_PRIVATE_UNSET_FLAG (widget, GTK_CHILD_VISIBLE);

      toplevel = gtk_widget_get_toplevel (widget);
      if (toplevel != widget && gtk_widget_is_toplevel (toplevel))
	_gtk_window_unset_focus_and_default (GTK_WINDOW (toplevel), widget);
    }

  if (widget->parent && gtk_widget_get_realized (widget->parent))
    {
      if (gtk_widget_get_mapped (widget->parent) &&
	  GTK_WIDGET_CHILD_VISIBLE (widget) &&
	  gtk_widget_get_visible (widget))
	gtk_widget_map (widget);
      else
	gtk_widget_unmap (widget);
    }

  g_object_unref (widget);
}

/**
 * gtk_widget_get_child_visible:
 * @widget: a #GtkWidget
 * 
 * Gets the value set with gtk_widget_set_child_visible().
 * If you feel a need to use this function, your code probably
 * needs reorganization. 
 *
 * This function is only useful for container implementations and
 * never should be called by an application.
 *
 * Return value: %TRUE if the widget is mapped with the parent.
 **/
gboolean
gtk_widget_get_child_visible (GtkWidget *widget)
{
  g_return_val_if_fail (GTK_IS_WIDGET (widget), FALSE);
  
  return GTK_WIDGET_CHILD_VISIBLE (widget);
}

static GdkScreen *
gtk_widget_get_screen_unchecked (GtkWidget *widget)
{
  GtkWidget *toplevel;
  
  toplevel = gtk_widget_get_toplevel (widget);

  if (gtk_widget_is_toplevel (toplevel))
    {
      if (GTK_IS_WINDOW (toplevel))
	return GTK_WINDOW (toplevel)->screen;
      else if (GTK_IS_INVISIBLE (toplevel))
	return GTK_INVISIBLE (widget)->screen;
    }

  return NULL;
}

/**
 * gtk_widget_get_screen:
 * @widget: a #GtkWidget
 * 
 * Get the #GdkScreen from the toplevel window associated with
 * this widget. This function can only be called after the widget
 * has been added to a widget hierarchy with a #GtkWindow
 * at the top.
 *
 * In general, you should only create screen specific
 * resources when a widget has been realized, and you should
 * free those resources when the widget is unrealized.
 *
 * Return value: (transfer none): the #GdkScreen for the toplevel for this widget.
 *
 * Since: 2.2
 **/
GdkScreen*
gtk_widget_get_screen (GtkWidget *widget)
{
  GdkScreen *screen;
  
  g_return_val_if_fail (GTK_IS_WIDGET (widget), NULL);

  screen = gtk_widget_get_screen_unchecked (widget);

  if (screen)
    return screen;
  else
    {
#if 0
      g_warning (G_STRLOC ": Can't get associated screen"
		 " for a widget unless it is inside a toplevel GtkWindow\n"
		 " widget type is %s associated top level type is %s",
		 g_type_name (G_OBJECT_TYPE(G_OBJECT (widget))),
		 g_type_name (G_OBJECT_TYPE(G_OBJECT (toplevel))));
#endif
      return gdk_screen_get_default ();
    }
}

/**
 * gtk_widget_has_screen:
 * @widget: a #GtkWidget
 * 
 * Checks whether there is a #GdkScreen is associated with
 * this widget. All toplevel widgets have an associated
 * screen, and all widgets added into a hierarchy with a toplevel
 * window at the top.
 * 
 * Return value: %TRUE if there is a #GdkScreen associcated
 *   with the widget.
 *
 * Since: 2.2
 **/
gboolean
gtk_widget_has_screen (GtkWidget *widget)
{
  g_return_val_if_fail (GTK_IS_WIDGET (widget), FALSE);

  return (gtk_widget_get_screen_unchecked (widget) != NULL);
}

/**
 * gtk_widget_get_display:
 * @widget: a #GtkWidget
 * 
 * Get the #GdkDisplay for the toplevel window associated with
 * this widget. This function can only be called after the widget
 * has been added to a widget hierarchy with a #GtkWindow at the top.
 *
 * In general, you should only create display specific
 * resources when a widget has been realized, and you should
 * free those resources when the widget is unrealized.
 *
 * Return value: (transfer none): the #GdkDisplay for the toplevel for this widget.
 *
 * Since: 2.2
 **/
GdkDisplay*
gtk_widget_get_display (GtkWidget *widget)
{
  g_return_val_if_fail (GTK_IS_WIDGET (widget), NULL);
  
  return gdk_screen_get_display (gtk_widget_get_screen (widget));
}

/**
 * gtk_widget_get_root_window:
 * @widget: a #GtkWidget
 * 
 * Get the root window where this widget is located. This function can
 * only be called after the widget has been added to a widget
 * hierarchy with #GtkWindow at the top.
 *
 * The root window is useful for such purposes as creating a popup
 * #GdkWindow associated with the window. In general, you should only
 * create display specific resources when a widget has been realized,
 * and you should free those resources when the widget is unrealized.
 *
 * Return value: (transfer none): the #GdkWindow root window for the toplevel for this widget.
 *
 * Since: 2.2
 **/
GdkWindow*
gtk_widget_get_root_window (GtkWidget *widget)
{
  g_return_val_if_fail (GTK_IS_WIDGET (widget), NULL);

  return gdk_screen_get_root_window (gtk_widget_get_screen (widget));
}

/**
 * gtk_widget_child_focus:
 * @widget: a #GtkWidget
 * @direction: direction of focus movement
 *
 * This function is used by custom widget implementations; if you're
 * writing an app, you'd use gtk_widget_grab_focus() to move the focus
 * to a particular widget, and gtk_container_set_focus_chain() to
 * change the focus tab order. So you may want to investigate those
 * functions instead.
 * 
 * gtk_widget_child_focus() is called by containers as the user moves
 * around the window using keyboard shortcuts. @direction indicates
 * what kind of motion is taking place (up, down, left, right, tab
 * forward, tab backward). gtk_widget_child_focus() emits the
 * #GtkWidget::focus signal; widgets override the default handler
 * for this signal in order to implement appropriate focus behavior.
 *
 * The default ::focus handler for a widget should return %TRUE if
 * moving in @direction left the focus on a focusable location inside
 * that widget, and %FALSE if moving in @direction moved the focus
 * outside the widget. If returning %TRUE, widgets normally
 * call gtk_widget_grab_focus() to place the focus accordingly;
 * if returning %FALSE, they don't modify the current focus location.
 * 
 * This function replaces gtk_container_focus() from GTK+ 1.2.  
 * It was necessary to check that the child was visible, sensitive, 
 * and focusable before calling gtk_container_focus(). 
 * gtk_widget_child_focus() returns %FALSE if the widget is not 
 * currently in a focusable state, so there's no need for those checks.
 * 
 * Return value: %TRUE if focus ended up inside @widget
 **/
gboolean
gtk_widget_child_focus (GtkWidget       *widget,
                        GtkDirectionType direction)
{
  gboolean return_val;

  g_return_val_if_fail (GTK_IS_WIDGET (widget), FALSE);

  if (!gtk_widget_get_visible (widget) ||
      !gtk_widget_is_sensitive (widget))
    return FALSE;

  /* child widgets must set CAN_FOCUS, containers
   * don't have to though.
   */
  if (!GTK_IS_CONTAINER (widget) &&
      !gtk_widget_get_can_focus (widget))
    return FALSE;
  
  g_signal_emit (widget,
		 widget_signals[FOCUS],
		 0,
		 direction, &return_val);

  return return_val;
}

/**
 * gtk_widget_keynav_failed:
 * @widget: a #GtkWidget
 * @direction: direction of focus movement
 *
 * This function should be called whenever keyboard navigation within
 * a single widget hits a boundary. The function emits the
 * #GtkWidget::keynav-failed signal on the widget and its return
 * value should be interpreted in a way similar to the return value of
 * gtk_widget_child_focus():
 *
 * When %TRUE is returned, stay in the widget, the failed keyboard
 * navigation is Ok and/or there is nowhere we can/should move the
 * focus to.
 *
 * When %FALSE is returned, the caller should continue with keyboard
 * navigation outside the widget, e.g. by calling
 * gtk_widget_child_focus() on the widget's toplevel.
 *
 * The default ::keynav-failed handler returns %TRUE for 
 * %GTK_DIR_TAB_FORWARD and %GTK_DIR_TAB_BACKWARD. For the other 
 * values of #GtkDirectionType, it looks at the 
 * #GtkSettings:gtk-keynav-cursor-only setting and returns %FALSE 
 * if the setting is %TRUE. This way the entire user interface
 * becomes cursor-navigatable on input devices such as mobile phones
 * which only have cursor keys but no tab key.
 *
 * Whenever the default handler returns %TRUE, it also calls
 * gtk_widget_error_bell() to notify the user of the failed keyboard
 * navigation.
 *
 * A use case for providing an own implementation of ::keynav-failed 
 * (either by connecting to it or by overriding it) would be a row of
 * #GtkEntry widgets where the user should be able to navigate the
 * entire row with the cursor keys, as e.g. known from user interfaces 
 * that require entering license keys.
 *
 * Return value: %TRUE if stopping keyboard navigation is fine, %FALSE
 *               if the emitting widget should try to handle the keyboard
 *               navigation attempt in its parent container(s).
 *
 * Since: 2.12
 **/
gboolean
gtk_widget_keynav_failed (GtkWidget        *widget,
                          GtkDirectionType  direction)
{
  gboolean return_val;

  g_return_val_if_fail (GTK_IS_WIDGET (widget), FALSE);

  g_signal_emit (widget, widget_signals[KEYNAV_FAILED], 0,
		 direction, &return_val);

  return return_val;
}

/**
 * gtk_widget_error_bell:
 * @widget: a #GtkWidget
 *
 * Notifies the user about an input-related error on this widget. 
 * If the #GtkSettings:gtk-error-bell setting is %TRUE, it calls
 * gdk_window_beep(), otherwise it does nothing.
 *
 * Note that the effect of gdk_window_beep() can be configured in many
 * ways, depending on the windowing backend and the desktop environment
 * or window manager that is used.
 *
 * Since: 2.12
 **/
void
gtk_widget_error_bell (GtkWidget *widget)
{
  GtkSettings* settings;
  gboolean beep;

  g_return_if_fail (GTK_IS_WIDGET (widget));

  settings = gtk_widget_get_settings (widget);
  if (!settings)
    return;

  g_object_get (settings,
                "gtk-error-bell", &beep,
                NULL);

  if (beep && widget->window)
    gdk_window_beep (widget->window);
}

/**
 * gtk_widget_set_uposition:
 * @widget: a #GtkWidget
 * @x: x position; -1 to unset x; -2 to leave x unchanged
 * @y: y position; -1 to unset y; -2 to leave y unchanged
 * 
 *
 * Sets the position of a widget. The funny "u" in the name comes from
 * the "user position" hint specified by the X Window System, and
 * exists for legacy reasons. This function doesn't work if a widget
 * is inside a container; it's only really useful on #GtkWindow.
 *
 * Don't use this function to center dialogs over the main application
 * window; most window managers will do the centering on your behalf
 * if you call gtk_window_set_transient_for(), and it's really not
 * possible to get the centering to work correctly in all cases from
 * application code. But if you insist, use gtk_window_set_position()
 * to set #GTK_WIN_POS_CENTER_ON_PARENT, don't do the centering
 * manually.
 *
 * Note that although @x and @y can be individually unset, the position
 * is not honoured unless both @x and @y are set.
 **/
void
gtk_widget_set_uposition (GtkWidget *widget,
			  gint	     x,
			  gint	     y)
{
  /* FIXME this function is the only place that aux_info->x and
   * aux_info->y are even used I believe, and this function is
   * deprecated. Should be cleaned up.
   *
   * (Actually, size_allocate uses them) -Yosh
   */
  
  GtkWidgetAuxInfo *aux_info;
  
  g_return_if_fail (GTK_IS_WIDGET (widget));
  
  aux_info =_gtk_widget_get_aux_info (widget, TRUE);
  
  if (x > -2)
    {
      if (x == -1)
	aux_info->x_set = FALSE;
      else
	{
	  aux_info->x_set = TRUE;
	  aux_info->x = x;
	}
    }

  if (y > -2)
    {
      if (y == -1)
	aux_info->y_set = FALSE;
      else
	{
	  aux_info->y_set = TRUE;
	  aux_info->y = y;
	}
    }

  if (GTK_IS_WINDOW (widget) && aux_info->x_set && aux_info->y_set)
    _gtk_window_reposition (GTK_WINDOW (widget), aux_info->x, aux_info->y);
  
  if (gtk_widget_get_visible (widget) && widget->parent)
    gtk_widget_size_allocate (widget, &widget->allocation);
}

static void
gtk_widget_set_usize_internal (GtkWidget *widget,
			       gint       width,
			       gint       height)
{
  GtkWidgetAuxInfo *aux_info;
  gboolean changed = FALSE;
  
  g_object_freeze_notify (G_OBJECT (widget));

  aux_info = _gtk_widget_get_aux_info (widget, TRUE);
  
  if (width > -2 && aux_info->width != width)
    {
      g_object_notify (G_OBJECT (widget), "width-request");
      aux_info->width = width;
      changed = TRUE;
    }
  if (height > -2 && aux_info->height != height)
    {
      g_object_notify (G_OBJECT (widget), "height-request");  
      aux_info->height = height;
      changed = TRUE;
    }
<<<<<<< HEAD
  
  if (gtk_widget_get_visible (widget) && changed)
=======

  if (changed && gtk_widget_get_visible (widget))
>>>>>>> 3833ef5c
    gtk_widget_queue_resize (widget);

  g_object_thaw_notify (G_OBJECT (widget));
}

/**
 * gtk_widget_set_usize:
 * @widget: a #GtkWidget
 * @width: minimum width, or -1 to unset
 * @height: minimum height, or -1 to unset
 *
 * Sets the minimum size of a widget; that is, the widget's size
 * request will be @width by @height. You can use this function to
 * force a widget to be either larger or smaller than it is. The
 * strange "usize" name dates from the early days of GTK+, and derives
 * from X Window System terminology. In many cases,
 * gtk_window_set_default_size() is a better choice for toplevel
 * windows than this function; setting the default size will still
 * allow users to shrink the window. Setting the usize will force them
 * to leave the window at least as large as the usize. When dealing
 * with window sizes, gtk_window_set_geometry_hints() can be a useful
 * function as well.
 * 
 * Note the inherent danger of setting any fixed size - themes,
 * translations into other languages, different fonts, and user action
 * can all change the appropriate size for a given widget. So, it's
 * basically impossible to hardcode a size that will always be
 * correct.
 * 
 * Deprecated: 2.2: Use gtk_widget_set_size_request() instead.
 **/
void
gtk_widget_set_usize (GtkWidget *widget,
		      gint	 width,
		      gint	 height)
{
  g_return_if_fail (GTK_IS_WIDGET (widget));
  
  gtk_widget_set_usize_internal (widget, width, height);
}

/**
 * gtk_widget_set_size_request:
 * @widget: a #GtkWidget
 * @width: width @widget should request, or -1 to unset
 * @height: height @widget should request, or -1 to unset
 *
 * Sets the minimum size of a widget; that is, the widget's size
 * request will be @width by @height. You can use this function to
 * force a widget to be either larger or smaller than it normally
 * would be.
 *
 * In most cases, gtk_window_set_default_size() is a better choice for
 * toplevel windows than this function; setting the default size will
 * still allow users to shrink the window. Setting the size request
 * will force them to leave the window at least as large as the size
 * request. When dealing with window sizes,
 * gtk_window_set_geometry_hints() can be a useful function as well.
 * 
 * Note the inherent danger of setting any fixed size - themes,
 * translations into other languages, different fonts, and user action
 * can all change the appropriate size for a given widget. So, it's
 * basically impossible to hardcode a size that will always be
 * correct.
 *
 * The size request of a widget is the smallest size a widget can
 * accept while still functioning well and drawing itself correctly.
 * However in some strange cases a widget may be allocated less than
 * its requested size, and in many cases a widget may be allocated more
 * space than it requested.
 *
 * If the size request in a given direction is -1 (unset), then
 * the "natural" size request of the widget will be used instead.
 *
 * Widgets can't actually be allocated a size less than 1 by 1, but
 * you can pass 0,0 to this function to mean "as small as possible."
 **/
void
gtk_widget_set_size_request (GtkWidget *widget,
                             gint       width,
                             gint       height)
{
  g_return_if_fail (GTK_IS_WIDGET (widget));
  g_return_if_fail (width >= -1);
  g_return_if_fail (height >= -1);

  if (width == 0)
    width = 1;
  if (height == 0)
    height = 1;
  
  gtk_widget_set_usize_internal (widget, width, height);
}


/**
 * gtk_widget_get_size_request:
 * @widget: a #GtkWidget
 * @width: (allow-none): (out): return location for width, or %NULL
 * @height: (allow-none): (out): return location for height, or %NULL
 *
 * Gets the size request that was explicitly set for the widget using
 * gtk_widget_set_size_request(). A value of -1 stored in @width or
 * @height indicates that that dimension has not been set explicitly
 * and the natural requisition of the widget will be used intead. See
 * gtk_widget_set_size_request(). To get the size a widget will
 * actually use, call gtk_widget_size_request() instead of
 * this function.
 **/
void
gtk_widget_get_size_request (GtkWidget *widget,
                             gint      *width,
                             gint      *height)
{
  GtkWidgetAuxInfo *aux_info;

  g_return_if_fail (GTK_IS_WIDGET (widget));

  aux_info = _gtk_widget_get_aux_info (widget, FALSE);

  if (width)
    *width = aux_info ? aux_info->width : -1;

  if (height)
    *height = aux_info ? aux_info->height : -1;
}

/**
 * gtk_widget_set_events:
 * @widget: a #GtkWidget
 * @events: event mask
 *
 * Sets the event mask (see #GdkEventMask) for a widget. The event
 * mask determines which events a widget will receive. Keep in mind
 * that different widgets have different default event masks, and by
 * changing the event mask you may disrupt a widget's functionality,
 * so be careful. This function must be called while a widget is
 * unrealized. Consider gtk_widget_add_events() for widgets that are
 * already realized, or if you want to preserve the existing event
 * mask. This function can't be used with #GTK_NO_WINDOW widgets;
 * to get events on those widgets, place them inside a #GtkEventBox
 * and receive events on the event box.
 **/
void
gtk_widget_set_events (GtkWidget *widget,
		       gint	  events)
{
  g_return_if_fail (GTK_IS_WIDGET (widget));
  g_return_if_fail (!gtk_widget_get_realized (widget));
  
  g_object_set_qdata (G_OBJECT (widget), quark_event_mask,
                      GINT_TO_POINTER (events));
  g_object_notify (G_OBJECT (widget), "events");
}

static void
gtk_widget_add_events_internal (GtkWidget *widget,
				gint       events,
				GList     *window_list)
{
  GList *l;

  for (l = window_list; l != NULL; l = l->next)
    {
      GdkWindow *window = l->data;
      gpointer user_data;

      gdk_window_get_user_data (window, &user_data);
      if (user_data == widget)
	{
	  GList *children;

	  gdk_window_set_events (window, gdk_window_get_events (window) | events);

	  children = gdk_window_get_children (window);
	  gtk_widget_add_events_internal (widget, events, children);
	  g_list_free (children);
	}
    }
}

/**
 * gtk_widget_add_events:
 * @widget: a #GtkWidget
 * @events: an event mask, see #GdkEventMask
 *
 * Adds the events in the bitfield @events to the event mask for
 * @widget. See gtk_widget_set_events() for details.
 **/
void
gtk_widget_add_events (GtkWidget *widget,
		       gint	  events)
{
  gint old_events;

  g_return_if_fail (GTK_IS_WIDGET (widget));

  old_events = GPOINTER_TO_INT (g_object_get_qdata (G_OBJECT (widget), quark_event_mask));
  g_object_set_qdata (G_OBJECT (widget), quark_event_mask,
                      GINT_TO_POINTER (old_events | events));

  if (gtk_widget_get_realized (widget))
    {
      GList *window_list;

      if (!gtk_widget_get_has_window (widget))
	window_list = gdk_window_get_children (widget->window);
      else
	window_list = g_list_prepend (NULL, widget->window);

      gtk_widget_add_events_internal (widget, events, window_list);

      g_list_free (window_list);
    }

  g_object_notify (G_OBJECT (widget), "events");
}

/**
 * gtk_widget_set_extension_events:
 * @widget: a #GtkWidget
 * @mode: bitfield of extension events to receive
 *
 * Sets the extension events mask to @mode. See #GdkExtensionMode
 * and gdk_input_set_extension_events().
 **/
void
gtk_widget_set_extension_events (GtkWidget *widget,
				 GdkExtensionMode mode)
{
  g_return_if_fail (GTK_IS_WIDGET (widget));

  if (gtk_widget_get_realized (widget))
    gtk_widget_set_extension_events_internal (widget, mode, NULL);

  g_object_set_qdata (G_OBJECT (widget), quark_extension_event_mode,
                      GINT_TO_POINTER (mode));
  g_object_notify (G_OBJECT (widget), "extension-events");
}

/**
 * gtk_widget_get_toplevel:
 * @widget: a #GtkWidget
 * 
 * This function returns the topmost widget in the container hierarchy
 * @widget is a part of. If @widget has no parent widgets, it will be
 * returned as the topmost widget. No reference will be added to the
 * returned widget; it should not be unreferenced.
 *
 * Note the difference in behavior vs. gtk_widget_get_ancestor();
 * <literal>gtk_widget_get_ancestor (widget, GTK_TYPE_WINDOW)</literal> 
 * would return
 * %NULL if @widget wasn't inside a toplevel window, and if the
 * window was inside a #GtkWindow-derived widget which was in turn
 * inside the toplevel #GtkWindow. While the second case may
 * seem unlikely, it actually happens when a #GtkPlug is embedded
 * inside a #GtkSocket within the same application.
 * 
 * To reliably find the toplevel #GtkWindow, use
 * gtk_widget_get_toplevel() and check if the %TOPLEVEL flags
 * is set on the result.
 * |[
 *  GtkWidget *toplevel = gtk_widget_get_toplevel (widget);
 *  if (gtk_widget_is_toplevel (toplevel))
 *    {
 *      /&ast; Perform action on toplevel. &ast;/
 *    }
 * ]|
 *
 * Return value: (transfer none): the topmost ancestor of @widget, or @widget itself
 *    if there's no ancestor.
 **/
GtkWidget*
gtk_widget_get_toplevel (GtkWidget *widget)
{
  g_return_val_if_fail (GTK_IS_WIDGET (widget), NULL);
  
  while (widget->parent)
    widget = widget->parent;
  
  return widget;
}

/**
 * gtk_widget_get_ancestor:
 * @widget: a #GtkWidget
 * @widget_type: ancestor type
 * 
 * Gets the first ancestor of @widget with type @widget_type. For example,
 * <literal>gtk_widget_get_ancestor (widget, GTK_TYPE_BOX)</literal> gets 
 * the first #GtkBox that's an ancestor of @widget. No reference will be 
 * added to the returned widget; it should not be unreferenced. See note 
 * about checking for a toplevel #GtkWindow in the docs for 
 * gtk_widget_get_toplevel().
 * 
 * Note that unlike gtk_widget_is_ancestor(), gtk_widget_get_ancestor() 
 * considers @widget to be an ancestor of itself.
 *
 * Return value: (transfer none): the ancestor widget, or %NULL if not found
 **/
GtkWidget*
gtk_widget_get_ancestor (GtkWidget *widget,
			 GType      widget_type)
{
  g_return_val_if_fail (GTK_IS_WIDGET (widget), NULL);
  
  while (widget && !g_type_is_a (G_OBJECT_TYPE (widget), widget_type))
    widget = widget->parent;
  
  if (!(widget && g_type_is_a (G_OBJECT_TYPE (widget), widget_type)))
    return NULL;
  
  return widget;
}

/**
 * gtk_widget_get_colormap:
 * @widget: a #GtkWidget
 * 
 * Gets the colormap that will be used to render @widget. No reference will
 * be added to the returned colormap; it should not be unreferenced.
 *
 * Return value: (transfer none): the colormap used by @widget
 **/
GdkColormap*
gtk_widget_get_colormap (GtkWidget *widget)
{
  GdkColormap *colormap;
  GtkWidget *tmp_widget;
  
  g_return_val_if_fail (GTK_IS_WIDGET (widget), NULL);
  
  if (widget->window)
    {
      colormap = gdk_drawable_get_colormap (widget->window);
      /* If window was destroyed previously, we'll get NULL here */
      if (colormap)
	return colormap;
    }

  tmp_widget = widget;
  while (tmp_widget)
    {
      colormap = g_object_get_qdata (G_OBJECT (tmp_widget), quark_colormap);
      if (colormap)
	return colormap;

      tmp_widget= tmp_widget->parent;
    }

  return gdk_screen_get_default_colormap (gtk_widget_get_screen (widget));
}

/**
 * gtk_widget_get_visual:
 * @widget: a #GtkWidget
 * 
 * Gets the visual that will be used to render @widget.
 *
 * Return value: (transfer none): the visual for @widget
 **/
GdkVisual*
gtk_widget_get_visual (GtkWidget *widget)
{
  g_return_val_if_fail (GTK_IS_WIDGET (widget), NULL);

  return gdk_colormap_get_visual (gtk_widget_get_colormap (widget));
}

/**
 * gtk_widget_get_settings:
 * @widget: a #GtkWidget
 * 
 * Gets the settings object holding the settings (global property
 * settings, RC file information, etc) used for this widget.
 *
 * Note that this function can only be called when the #GtkWidget
 * is attached to a toplevel, since the settings object is specific
 * to a particular #GdkScreen.
 *
 * Return value: (transfer none): the relevant #GtkSettings object
 **/
GtkSettings*
gtk_widget_get_settings (GtkWidget *widget)
{
  g_return_val_if_fail (GTK_IS_WIDGET (widget), NULL);
  
  return gtk_settings_get_for_screen (gtk_widget_get_screen (widget));
}

/**
 * gtk_widget_set_colormap:
 * @widget: a #GtkWidget
 * @colormap: a colormap
 *
 * Sets the colormap for the widget to the given value. Widget must not
 * have been previously realized. This probably should only be used
 * from an <function>init()</function> function (i.e. from the constructor 
 * for the widget).
 **/
void
gtk_widget_set_colormap (GtkWidget   *widget,
                         GdkColormap *colormap)
{
  g_return_if_fail (GTK_IS_WIDGET (widget));
  g_return_if_fail (!gtk_widget_get_realized (widget));
  g_return_if_fail (GDK_IS_COLORMAP (colormap));

  g_object_ref (colormap);
  
  g_object_set_qdata_full (G_OBJECT (widget), 
			   quark_colormap,
			   colormap,
			   g_object_unref);
}

/**
 * gtk_widget_get_events:
 * @widget: a #GtkWidget
 * 
 * Returns the event mask for the widget (a bitfield containing flags
 * from the #GdkEventMask enumeration). These are the events that the widget
 * will receive.
 * 
 * Return value: event mask for @widget
 **/
gint
gtk_widget_get_events (GtkWidget *widget)
{
  g_return_val_if_fail (GTK_IS_WIDGET (widget), 0);

  return GPOINTER_TO_INT (g_object_get_qdata (G_OBJECT (widget), quark_event_mask));
}

/**
 * gtk_widget_get_extension_events:
 * @widget: a #GtkWidget
 * 
 * Retrieves the extension events the widget will receive; see
 * gdk_input_set_extension_events().
 * 
 * Return value: extension events for @widget
 **/
GdkExtensionMode
gtk_widget_get_extension_events (GtkWidget *widget)
{
  g_return_val_if_fail (GTK_IS_WIDGET (widget), 0);

  return GPOINTER_TO_INT (g_object_get_qdata (G_OBJECT (widget), quark_extension_event_mode));
}

/**
 * gtk_widget_get_pointer:
 * @widget: a #GtkWidget
 * @x: (out) (allow-none): return location for the X coordinate, or %NULL
 * @y: (out) (allow-none): return location for the Y coordinate, or %NULL
 *
 * Obtains the location of the mouse pointer in widget coordinates.
 * Widget coordinates are a bit odd; for historical reasons, they are
 * defined as @widget->window coordinates for widgets that are not
 * #GTK_NO_WINDOW widgets, and are relative to @widget->allocation.x,
 * @widget->allocation.y for widgets that are #GTK_NO_WINDOW widgets.
 **/
void
gtk_widget_get_pointer (GtkWidget *widget,
			gint	  *x,
			gint	  *y)
{
  g_return_if_fail (GTK_IS_WIDGET (widget));
  
  if (x)
    *x = -1;
  if (y)
    *y = -1;
  
  if (gtk_widget_get_realized (widget))
    {
      gdk_window_get_pointer (widget->window, x, y, NULL);
      
      if (!gtk_widget_get_has_window (widget))
	{
	  if (x)
	    *x -= widget->allocation.x;
	  if (y)
	    *y -= widget->allocation.y;
	}
    }
}

/**
 * gtk_widget_is_ancestor:
 * @widget: a #GtkWidget
 * @ancestor: another #GtkWidget
 * 
 * Determines whether @widget is somewhere inside @ancestor, possibly with
 * intermediate containers.
 * 
 * Return value: %TRUE if @ancestor contains @widget as a child, 
 *    grandchild, great grandchild, etc.
 **/
gboolean
gtk_widget_is_ancestor (GtkWidget *widget,
			GtkWidget *ancestor)
{
  g_return_val_if_fail (GTK_IS_WIDGET (widget), FALSE);
  g_return_val_if_fail (ancestor != NULL, FALSE);
  
  while (widget)
    {
      if (widget->parent == ancestor)
	return TRUE;
      widget = widget->parent;
    }
  
  return FALSE;
}

static GQuark quark_composite_name = 0;

/**
 * gtk_widget_set_composite_name:
 * @widget: a #GtkWidget.
 * @name: the name to set
 * 
 * Sets a widgets composite name. The widget must be
 * a composite child of its parent; see gtk_widget_push_composite_child().
 **/
void
gtk_widget_set_composite_name (GtkWidget   *widget,
			       const gchar *name)
{
  g_return_if_fail (GTK_IS_WIDGET (widget));
  g_return_if_fail ((GTK_OBJECT_FLAGS (widget) & GTK_COMPOSITE_CHILD) != 0);
  g_return_if_fail (name != NULL);

  if (!quark_composite_name)
    quark_composite_name = g_quark_from_static_string ("gtk-composite-name");

  g_object_set_qdata_full (G_OBJECT (widget),
			   quark_composite_name,
			   g_strdup (name),
			   g_free);
}

/**
 * gtk_widget_get_composite_name:
 * @widget: a #GtkWidget
 *
 * Obtains the composite name of a widget. 
 *
 * Returns: the composite name of @widget, or %NULL if @widget is not
 *   a composite child. The string should be freed when it is no 
 *   longer needed.
 **/
gchar*
gtk_widget_get_composite_name (GtkWidget *widget)
{
  g_return_val_if_fail (GTK_IS_WIDGET (widget), NULL);

  if (((GTK_OBJECT_FLAGS (widget) & GTK_COMPOSITE_CHILD) != 0) && widget->parent)
    return _gtk_container_child_composite_name (GTK_CONTAINER (widget->parent),
					       widget);
  else
    return NULL;
}

/**
 * gtk_widget_push_composite_child:
 * 
 * Makes all newly-created widgets as composite children until
 * the corresponding gtk_widget_pop_composite_child() call.
 * 
 * A composite child is a child that's an implementation detail of the
 * container it's inside and should not be visible to people using the
 * container. Composite children aren't treated differently by GTK (but
 * see gtk_container_foreach() vs. gtk_container_forall()), but e.g. GUI 
 * builders might want to treat them in a different way.
 * 
 * Here is a simple example:
 * |[
 *   gtk_widget_push_composite_child ();
 *   scrolled_window->hscrollbar = gtk_hscrollbar_new (hadjustment);
 *   gtk_widget_set_composite_name (scrolled_window->hscrollbar, "hscrollbar");
 *   gtk_widget_pop_composite_child ();
 *   gtk_widget_set_parent (scrolled_window->hscrollbar, 
 *                          GTK_WIDGET (scrolled_window));
 *   g_object_ref (scrolled_window->hscrollbar);
 * ]|
 **/
void
gtk_widget_push_composite_child (void)
{
  composite_child_stack++;
}

/**
 * gtk_widget_pop_composite_child:
 *
 * Cancels the effect of a previous call to gtk_widget_push_composite_child().
 **/ 
void
gtk_widget_pop_composite_child (void)
{
  if (composite_child_stack)
    composite_child_stack--;
}

/**
 * gtk_widget_push_colormap:
 * @cmap: a #GdkColormap
 *
 * Pushes @cmap onto a global stack of colormaps; the topmost
 * colormap on the stack will be used to create all widgets.
 * Remove @cmap with gtk_widget_pop_colormap(). There's little
 * reason to use this function.
 **/
void
gtk_widget_push_colormap (GdkColormap *cmap)
{
  g_return_if_fail (!cmap || GDK_IS_COLORMAP (cmap));

  colormap_stack = g_slist_prepend (colormap_stack, cmap);
}

/**
 * gtk_widget_pop_colormap:
 *
 * Removes a colormap pushed with gtk_widget_push_colormap().
 **/
void
gtk_widget_pop_colormap (void)
{
  if (colormap_stack)
    colormap_stack = g_slist_delete_link (colormap_stack, colormap_stack);
}

/**
 * gtk_widget_set_default_colormap:
 * @colormap: a #GdkColormap
 * 
 * Sets the default colormap to use when creating widgets.
 * gtk_widget_push_colormap() is a better function to use if
 * you only want to affect a few widgets, rather than all widgets.
 **/
void
gtk_widget_set_default_colormap (GdkColormap *colormap)
{
  g_return_if_fail (GDK_IS_COLORMAP (colormap));
  
  gdk_screen_set_default_colormap (gdk_colormap_get_screen (colormap),
				   colormap);
}

/**
 * gtk_widget_get_default_colormap:
 * 
 * Obtains the default colormap used to create widgets.
 *
 * Return value: (transfer none): default widget colormap
 **/
GdkColormap*
gtk_widget_get_default_colormap (void)
{
  return gdk_screen_get_default_colormap (gdk_screen_get_default ());
}

/**
 * gtk_widget_get_default_visual:
 * 
 * Obtains the visual of the default colormap. Not really useful;
 * used to be useful before gdk_colormap_get_visual() existed.
 *
 * Return value: (transfer none): visual of the default colormap
 **/
GdkVisual*
gtk_widget_get_default_visual (void)
{
  return gdk_colormap_get_visual (gtk_widget_get_default_colormap ());
}

static void
gtk_widget_emit_direction_changed (GtkWidget        *widget,
				   GtkTextDirection  old_dir)
{
  gtk_widget_update_pango_context (widget);
  
  g_signal_emit (widget, widget_signals[DIRECTION_CHANGED], 0, old_dir);
}

/**
 * gtk_widget_set_direction:
 * @widget: a #GtkWidget
 * @dir:    the new direction
 * 
 * Sets the reading direction on a particular widget. This direction
 * controls the primary direction for widgets containing text,
 * and also the direction in which the children of a container are
 * packed. The ability to set the direction is present in order
 * so that correct localization into languages with right-to-left
 * reading directions can be done. Generally, applications will
 * let the default reading direction present, except for containers
 * where the containers are arranged in an order that is explicitely
 * visual rather than logical (such as buttons for text justification).
 *
 * If the direction is set to %GTK_TEXT_DIR_NONE, then the value
 * set by gtk_widget_set_default_direction() will be used.
 **/
void
gtk_widget_set_direction (GtkWidget        *widget,
			  GtkTextDirection  dir)
{
  GtkTextDirection old_dir;
  
  g_return_if_fail (GTK_IS_WIDGET (widget));
  g_return_if_fail (dir >= GTK_TEXT_DIR_NONE && dir <= GTK_TEXT_DIR_RTL);

  old_dir = gtk_widget_get_direction (widget);
  
  if (dir == GTK_TEXT_DIR_NONE)
    GTK_PRIVATE_UNSET_FLAG (widget, GTK_DIRECTION_SET);
  else
    {
      GTK_PRIVATE_SET_FLAG (widget, GTK_DIRECTION_SET);
      if (dir == GTK_TEXT_DIR_LTR)
	GTK_PRIVATE_SET_FLAG (widget, GTK_DIRECTION_LTR);
      else
	GTK_PRIVATE_UNSET_FLAG (widget, GTK_DIRECTION_LTR);
    }

  if (old_dir != gtk_widget_get_direction (widget))
    gtk_widget_emit_direction_changed (widget, old_dir);
}

/**
 * gtk_widget_get_direction:
 * @widget: a #GtkWidget
 * 
 * Gets the reading direction for a particular widget. See
 * gtk_widget_set_direction().
 * 
 * Return value: the reading direction for the widget.
 **/
GtkTextDirection
gtk_widget_get_direction (GtkWidget *widget)
{
  g_return_val_if_fail (GTK_IS_WIDGET (widget), GTK_TEXT_DIR_LTR);
  
  if (GTK_WIDGET_DIRECTION_SET (widget))
    return GTK_WIDGET_DIRECTION_LTR (widget) ? GTK_TEXT_DIR_LTR : GTK_TEXT_DIR_RTL;
  else
    return gtk_default_direction;
}

static void
gtk_widget_set_default_direction_recurse (GtkWidget *widget, gpointer data)
{
  GtkTextDirection old_dir = GPOINTER_TO_UINT (data);

  g_object_ref (widget);
  
  if (!GTK_WIDGET_DIRECTION_SET (widget))
    gtk_widget_emit_direction_changed (widget, old_dir);
  
  if (GTK_IS_CONTAINER (widget))
    gtk_container_forall (GTK_CONTAINER (widget),
			  gtk_widget_set_default_direction_recurse,
			  data);

  g_object_unref (widget);
}

/**
 * gtk_widget_set_default_direction:
 * @dir: the new default direction. This cannot be
 *        %GTK_TEXT_DIR_NONE.
 * 
 * Sets the default reading direction for widgets where the
 * direction has not been explicitly set by gtk_widget_set_direction().
 **/
void
gtk_widget_set_default_direction (GtkTextDirection dir)
{
  g_return_if_fail (dir == GTK_TEXT_DIR_RTL || dir == GTK_TEXT_DIR_LTR);

  if (dir != gtk_default_direction)
    {
      GList *toplevels, *tmp_list;
      GtkTextDirection old_dir = gtk_default_direction;
      
      gtk_default_direction = dir;

      tmp_list = toplevels = gtk_window_list_toplevels ();
      g_list_foreach (toplevels, (GFunc)g_object_ref, NULL);
      
      while (tmp_list)
	{
	  gtk_widget_set_default_direction_recurse (tmp_list->data,
						    GUINT_TO_POINTER (old_dir));
	  g_object_unref (tmp_list->data);
	  tmp_list = tmp_list->next;
	}

      g_list_free (toplevels);
    }
}

/**
 * gtk_widget_get_default_direction:
 * 
 * Obtains the current default reading direction. See
 * gtk_widget_set_default_direction().
 *
 * Return value: the current default direction. 
 **/
GtkTextDirection
gtk_widget_get_default_direction (void)
{
  return gtk_default_direction;
}

static void
gtk_widget_dispose (GObject *object)
{
  GtkWidget *widget = GTK_WIDGET (object);

  if (widget->parent)
    gtk_container_remove (GTK_CONTAINER (widget->parent), widget);
  else if (gtk_widget_get_visible (widget))
    gtk_widget_hide (widget);

  GTK_WIDGET_UNSET_FLAGS (widget, GTK_VISIBLE);
  if (gtk_widget_get_realized (widget))
    gtk_widget_unrealize (widget);
  
  G_OBJECT_CLASS (gtk_widget_parent_class)->dispose (object);
}

static void
gtk_widget_real_destroy (GtkObject *object)
{
  /* gtk_object_destroy() will already hold a refcount on object */
  GtkWidget *widget = GTK_WIDGET (object);

  /* wipe accelerator closures (keep order) */
  g_object_set_qdata (G_OBJECT (widget), quark_accel_path, NULL);
  g_object_set_qdata (G_OBJECT (widget), quark_accel_closures, NULL);

  /* Callers of add_mnemonic_label() should disconnect on ::destroy */
  g_object_set_qdata (G_OBJECT (widget), quark_mnemonic_labels, NULL);
  
  gtk_grab_remove (widget);
  
  g_object_unref (widget->style);
  widget->style = gtk_widget_get_default_style ();
  g_object_ref (widget->style);

  GTK_OBJECT_CLASS (gtk_widget_parent_class)->destroy (object);
}

static void
gtk_widget_finalize (GObject *object)
{
  GtkWidget *widget = GTK_WIDGET (object);
  GtkWidgetAuxInfo *aux_info;
  GtkAccessible *accessible;
  
  gtk_grab_remove (widget);

  g_object_unref (widget->style);
  widget->style = NULL;

  g_free (widget->name);
  
  aux_info =_gtk_widget_get_aux_info (widget, FALSE);
  if (aux_info)
    gtk_widget_aux_info_destroy (aux_info);

  accessible = g_object_get_qdata (G_OBJECT (widget), quark_accessible_object);
  if (accessible)
    g_object_unref (accessible);

  G_OBJECT_CLASS (gtk_widget_parent_class)->finalize (object);
}

/*****************************************
 * gtk_widget_real_map:
 *
 *   arguments:
 *
 *   results:
 *****************************************/

static void
gtk_widget_real_map (GtkWidget *widget)
{
  g_assert (gtk_widget_get_realized (widget));
  
  if (!gtk_widget_get_mapped (widget))
    {
      gtk_widget_set_mapped (widget, TRUE);
      
      if (gtk_widget_get_has_window (widget))
	gdk_window_show (widget->window);
    }
}

/*****************************************
 * gtk_widget_real_unmap:
 *
 *   arguments:
 *
 *   results:
 *****************************************/

static void
gtk_widget_real_unmap (GtkWidget *widget)
{
  if (gtk_widget_get_mapped (widget))
    {
      gtk_widget_set_mapped (widget, FALSE);

      if (gtk_widget_get_has_window (widget))
	gdk_window_hide (widget->window);
    }
}

/*****************************************
 * gtk_widget_real_realize:
 *
 *   arguments:
 *
 *   results:
 *****************************************/

static void
gtk_widget_real_realize (GtkWidget *widget)
{
  g_assert (!gtk_widget_get_has_window (widget));
  
  gtk_widget_set_realized (widget, TRUE);
  if (widget->parent)
    {
      widget->window = gtk_widget_get_parent_window (widget);
      g_object_ref (widget->window);
    }
  widget->style = gtk_style_attach (widget->style, widget->window);
}

/*****************************************
 * gtk_widget_real_unrealize:
 *
 *   arguments:
 *
 *   results:
 *****************************************/

static void
gtk_widget_real_unrealize (GtkWidget *widget)
{
  if (gtk_widget_get_mapped (widget))
    gtk_widget_real_unmap (widget);

  gtk_widget_set_mapped (widget, FALSE);

  /* printf ("unrealizing %s\n", g_type_name (G_TYPE_FROM_INSTANCE (widget)));
   */

   /* We must do unrealize child widget BEFORE container widget.
    * gdk_window_destroy() destroys specified xwindow and its sub-xwindows.
    * So, unrealizing container widget bofore its children causes the problem 
    * (for example, gdk_ic_destroy () with destroyed window causes crash. )
    */

  if (GTK_IS_CONTAINER (widget))
    gtk_container_forall (GTK_CONTAINER (widget),
			  (GtkCallback) gtk_widget_unrealize,
			  NULL);

  gtk_style_detach (widget->style);
  if (gtk_widget_get_has_window (widget))
    {
      gdk_window_set_user_data (widget->window, NULL);
      gdk_window_destroy (widget->window);
      widget->window = NULL;
    }
  else
    {
      g_object_unref (widget->window);
      widget->window = NULL;
    }

  gtk_selection_remove_all (widget);
  
  gtk_widget_set_realized (widget, FALSE);
}

static void
gtk_widget_real_size_request (GtkWidget         *widget,
			      GtkRequisition    *requisition)
{
  requisition->width = widget->requisition.width;
  requisition->height = widget->requisition.height;
}

/**
 * _gtk_widget_peek_colormap:
 * 
 * Returns colormap currently pushed by gtk_widget_push_colormap, if any.
 * 
 * Return value: the currently pushed colormap, or %NULL if there is none.
 **/
GdkColormap*
_gtk_widget_peek_colormap (void)
{
  if (colormap_stack)
    return (GdkColormap*) colormap_stack->data;
  return NULL;
}

/*
 * _gtk_widget_set_pointer_window:
 * @widget: a #GtkWidget.
 * @pointer_window: the new pointer window.
 *
 * Sets pointer window for @widget.  Does not ref @pointer_window.
 * Actually stores it on the #GdkScreen, but you don't need to know that.
 */
void
_gtk_widget_set_pointer_window (GtkWidget *widget,
                                GdkWindow *pointer_window)
{
  g_return_if_fail (GTK_IS_WIDGET (widget));

  if (gtk_widget_get_realized (widget))
    {
      GdkScreen *screen = gdk_drawable_get_screen (widget->window);

      g_object_set_qdata (G_OBJECT (screen), quark_pointer_window,
                          pointer_window);
    }
}

/*
 * _gtk_widget_get_pointer_window:
 * @widget: a #GtkWidget.
 *
 * Return value: the pointer window set on the #GdkScreen @widget is attached
 * to, or %NULL.
 */
GdkWindow *
_gtk_widget_get_pointer_window (GtkWidget *widget)
{
  g_return_val_if_fail (GTK_IS_WIDGET (widget), NULL);

  if (gtk_widget_get_realized (widget))
    {
      GdkScreen *screen = gdk_drawable_get_screen (widget->window);

      return g_object_get_qdata (G_OBJECT (screen), quark_pointer_window);
    }

  return NULL;
}

static void
synth_crossing (GtkWidget      *widget,
		GdkEventType    type,
		GdkWindow      *window,
		GdkCrossingMode mode,
		GdkNotifyType   detail)
{
  GdkEvent *event;
  
  event = gdk_event_new (type);

  event->crossing.window = g_object_ref (window);
  event->crossing.send_event = TRUE;
  event->crossing.subwindow = g_object_ref (window);
  event->crossing.time = GDK_CURRENT_TIME;
  event->crossing.x = event->crossing.y = 0;
  event->crossing.x_root = event->crossing.y_root = 0;
  event->crossing.mode = mode;
  event->crossing.detail = detail;
  event->crossing.focus = FALSE;
  event->crossing.state = 0;

  if (!widget)
    widget = gtk_get_event_widget (event);

  if (widget)
    gtk_widget_event_internal (widget, event);

  gdk_event_free (event);
}

/*
 * _gtk_widget_is_pointer_widget:
 * @widget: a #GtkWidget
 *
 * Returns %TRUE if the pointer window belongs to @widget.
 */
gboolean
_gtk_widget_is_pointer_widget (GtkWidget *widget)
{
  if (GTK_WIDGET_HAS_POINTER (widget))
    {
      GdkWindow *win;
      GtkWidget *wid;

      win = _gtk_widget_get_pointer_window (widget);
      if (win)
        {
          gdk_window_get_user_data (win, (gpointer *)&wid);
          if (wid == widget)
            return TRUE;
        }
    }

  return FALSE;
}

/*
 * _gtk_widget_synthesize_crossing:
 * @from: the #GtkWidget the virtual pointer is leaving.
 * @to: the #GtkWidget the virtual pointer is moving to.
 * @mode: the #GdkCrossingMode to place on the synthesized events.
 *
 * Generate crossing event(s) on widget state (sensitivity) or GTK+ grab change.
 *
 * The real pointer window is the window that most recently received an enter notify
 * event.  Windows that don't select for crossing events can't become the real
 * poiner window.  The real pointer widget that owns the real pointer window.  The
 * effective pointer window is the same as the real pointer window unless the real
 * pointer widget is either insensitive or there is a grab on a widget that is not
 * an ancestor of the real pointer widget (in which case the effective pointer
 * window should be the root window).
 *
 * When the effective pointer window is the same as the real poiner window, we
 * receive crossing events from the windowing system.  When the effective pointer
 * window changes to become different from the real pointer window we synthesize
 * crossing events, attempting to follow X protocol rules:
 *
 * When the root window becomes the effective pointer window:
 *   - leave notify on real pointer window, detail Ancestor
 *   - leave notify on all of its ancestors, detail Virtual
 *   - enter notify on root window, detail Inferior
 *
 * When the root window ceases to be the effective pointer window:
 *   - leave notify on root window, detail Inferior
 *   - enter notify on all ancestors of real pointer window, detail Virtual
 *   - enter notify on real pointer window, detail Ancestor
 */
void
_gtk_widget_synthesize_crossing (GtkWidget      *from,
				 GtkWidget      *to,
				 GdkCrossingMode mode)
{
  GdkWindow *from_window = NULL, *to_window = NULL;

  g_return_if_fail (from != NULL || to != NULL);

  if (from != NULL)
    from_window = GTK_WIDGET_HAS_POINTER (from)
      ? _gtk_widget_get_pointer_window (from) : from->window;
  if (to != NULL)
    to_window = GTK_WIDGET_HAS_POINTER (to)
      ? _gtk_widget_get_pointer_window (to) : to->window;

  if (from_window == NULL && to_window == NULL)
    ;
  else if (from_window != NULL && to_window == NULL)
    {
      GList *from_ancestors = NULL, *list;
      GdkWindow *from_ancestor = from_window;

      while (from_ancestor != NULL)
	{
	  from_ancestor = gdk_window_get_effective_parent (from_ancestor);
          if (from_ancestor == NULL)
            break;
          from_ancestors = g_list_prepend (from_ancestors, from_ancestor);
	}

      synth_crossing (from, GDK_LEAVE_NOTIFY, from_window,
		      mode, GDK_NOTIFY_ANCESTOR);
      for (list = g_list_last (from_ancestors); list; list = list->prev)
	{
	  synth_crossing (NULL, GDK_LEAVE_NOTIFY, (GdkWindow *) list->data,
			  mode, GDK_NOTIFY_VIRTUAL);
	}

      /* XXX: enter/inferior on root window? */

      g_list_free (from_ancestors);
    }
  else if (from_window == NULL && to_window != NULL)
    {
      GList *to_ancestors = NULL, *list;
      GdkWindow *to_ancestor = to_window;

      while (to_ancestor != NULL)
	{
	  to_ancestor = gdk_window_get_effective_parent (to_ancestor);
	  if (to_ancestor == NULL)
            break;
          to_ancestors = g_list_prepend (to_ancestors, to_ancestor);
        }

      /* XXX: leave/inferior on root window? */

      for (list = to_ancestors; list; list = list->next)
	{
	  synth_crossing (NULL, GDK_ENTER_NOTIFY, (GdkWindow *) list->data,
			  mode, GDK_NOTIFY_VIRTUAL);
	}
      synth_crossing (to, GDK_ENTER_NOTIFY, to_window,
		      mode, GDK_NOTIFY_ANCESTOR);

      g_list_free (to_ancestors);
    }
  else if (from_window == to_window)
    ;
  else
    {
      GList *from_ancestors = NULL, *to_ancestors = NULL, *list;
      GdkWindow *from_ancestor = from_window, *to_ancestor = to_window;

      while (from_ancestor != NULL || to_ancestor != NULL)
	{
	  if (from_ancestor != NULL)
	    {
	      from_ancestor = gdk_window_get_effective_parent (from_ancestor);
	      if (from_ancestor == to_window)
		break;
              if (from_ancestor)
	        from_ancestors = g_list_prepend (from_ancestors, from_ancestor);
	    }
	  if (to_ancestor != NULL)
	    {
	      to_ancestor = gdk_window_get_effective_parent (to_ancestor);
	      if (to_ancestor == from_window)
		break;
              if (to_ancestor)
	        to_ancestors = g_list_prepend (to_ancestors, to_ancestor);
	    }
	}
      if (to_ancestor == from_window)
	{
	  if (mode != GDK_CROSSING_GTK_UNGRAB)
	    synth_crossing (from, GDK_LEAVE_NOTIFY, from_window,
			    mode, GDK_NOTIFY_INFERIOR);
	  for (list = to_ancestors; list; list = list->next)
	    synth_crossing (NULL, GDK_ENTER_NOTIFY, (GdkWindow *) list->data, 
			    mode, GDK_NOTIFY_VIRTUAL);
	  synth_crossing (to, GDK_ENTER_NOTIFY, to_window,
			  mode, GDK_NOTIFY_ANCESTOR);
	}
      else if (from_ancestor == to_window)
	{
	  synth_crossing (from, GDK_LEAVE_NOTIFY, from_window,
			  mode, GDK_NOTIFY_ANCESTOR);
	  for (list = g_list_last (from_ancestors); list; list = list->prev)
	    {
	      synth_crossing (NULL, GDK_LEAVE_NOTIFY, (GdkWindow *) list->data,
			      mode, GDK_NOTIFY_VIRTUAL);
	    }
	  if (mode != GDK_CROSSING_GTK_GRAB)
	    synth_crossing (to, GDK_ENTER_NOTIFY, to_window,
			    mode, GDK_NOTIFY_INFERIOR);
	}
      else
	{
	  while (from_ancestors != NULL && to_ancestors != NULL 
		 && from_ancestors->data == to_ancestors->data)
	    {
	      from_ancestors = g_list_delete_link (from_ancestors, 
						   from_ancestors);
	      to_ancestors = g_list_delete_link (to_ancestors, to_ancestors);
	    }

	  synth_crossing (from, GDK_LEAVE_NOTIFY, from_window,
			  mode, GDK_NOTIFY_NONLINEAR);

	  for (list = g_list_last (from_ancestors); list; list = list->prev)
	    {
	      synth_crossing (NULL, GDK_LEAVE_NOTIFY, (GdkWindow *) list->data,
			      mode, GDK_NOTIFY_NONLINEAR_VIRTUAL);
	    }
	  for (list = to_ancestors; list; list = list->next)
	    {
	      synth_crossing (NULL, GDK_ENTER_NOTIFY, (GdkWindow *) list->data,
			      mode, GDK_NOTIFY_NONLINEAR_VIRTUAL);
	    }
	  synth_crossing (to, GDK_ENTER_NOTIFY, to_window,
			  mode, GDK_NOTIFY_NONLINEAR);
	}
      g_list_free (from_ancestors);
      g_list_free (to_ancestors);
    }
}

static void
gtk_widget_propagate_state (GtkWidget           *widget,
			    GtkStateData        *data)
{
  guint8 old_state = gtk_widget_get_state (widget);
  guint8 old_saved_state = widget->saved_state;

  /* don't call this function with state==GTK_STATE_INSENSITIVE,
   * parent_sensitive==TRUE on a sensitive widget
   */


  if (data->parent_sensitive)
    GTK_OBJECT_FLAGS (widget) |= GTK_PARENT_SENSITIVE;
  else
    GTK_OBJECT_FLAGS (widget) &= ~(GTK_PARENT_SENSITIVE);

  if (gtk_widget_is_sensitive (widget))
    {
      if (data->state_restoration)
        widget->state = widget->saved_state;
      else
        widget->state = data->state;
    }
  else
    {
      if (!data->state_restoration)
	{
	  if (data->state != GTK_STATE_INSENSITIVE)
	    widget->saved_state = data->state;
	}
      else if (gtk_widget_get_state (widget) != GTK_STATE_INSENSITIVE)
	widget->saved_state = gtk_widget_get_state (widget);
      widget->state = GTK_STATE_INSENSITIVE;
    }

  if (gtk_widget_is_focus (widget) && !gtk_widget_is_sensitive (widget))
    {
      GtkWidget *window;

      window = gtk_widget_get_toplevel (widget);
      if (window && gtk_widget_is_toplevel (window))
	gtk_window_set_focus (GTK_WINDOW (window), NULL);
    }

  if (old_state != gtk_widget_get_state (widget) ||
      old_saved_state != widget->saved_state)
    {
      g_object_ref (widget);

      if (!gtk_widget_is_sensitive (widget) && gtk_widget_has_grab (widget))
	gtk_grab_remove (widget);

      g_signal_emit (widget, widget_signals[STATE_CHANGED], 0, old_state);

      if (GTK_WIDGET_HAS_POINTER (widget) && !GTK_WIDGET_SHADOWED (widget))
	{
	  if (!gtk_widget_is_sensitive (widget))
	    _gtk_widget_synthesize_crossing (widget, NULL, 
					     GDK_CROSSING_STATE_CHANGED);
	  else if (old_state == GTK_STATE_INSENSITIVE)
	    _gtk_widget_synthesize_crossing (NULL, widget, 
					     GDK_CROSSING_STATE_CHANGED);
	}

      if (GTK_IS_CONTAINER (widget))
	{
	  data->parent_sensitive = (gtk_widget_is_sensitive (widget) != FALSE);
	  if (data->use_forall)
	    gtk_container_forall (GTK_CONTAINER (widget),
				  (GtkCallback) gtk_widget_propagate_state,
				  data);
	  else
	    gtk_container_foreach (GTK_CONTAINER (widget),
				   (GtkCallback) gtk_widget_propagate_state,
				   data);
	}
      g_object_unref (widget);
    }
}

/*
 * _gtk_widget_get_aux_info:
 * @widget: a #GtkWidget
 * @create: if %TRUE, create the structure if it doesn't exist
 * 
 * Get the #GtkWidgetAuxInfo structure for the widget.
 * 
 * Return value: the #GtkAuxInfo structure for the widget, or
 *    %NULL if @create is %FALSE and one doesn't already exist.
 */
GtkWidgetAuxInfo*
_gtk_widget_get_aux_info (GtkWidget *widget,
			  gboolean   create)
{
  GtkWidgetAuxInfo *aux_info;
  
  aux_info = g_object_get_qdata (G_OBJECT (widget), quark_aux_info);
  if (!aux_info && create)
    {
      aux_info = g_slice_new0 (GtkWidgetAuxInfo);

      aux_info->width = -1;
      aux_info->height = -1;

      g_object_set_qdata (G_OBJECT (widget), quark_aux_info, aux_info);
    }
  
  return aux_info;
}


/*****************************************
 * gtk_widget_aux_info_destroy:
 *
 *   arguments:
 *
 *   results:
 *****************************************/

static void
gtk_widget_aux_info_destroy (GtkWidgetAuxInfo *aux_info)
{
  g_slice_free (GtkWidgetAuxInfo, aux_info);
}

static void
gtk_widget_shape_info_destroy (GtkWidgetShapeInfo *info)
{
  g_object_unref (info->shape_mask);
  g_slice_free (GtkWidgetShapeInfo, info);
}

/**
 * gtk_widget_shape_combine_mask: 
 * @widget: a #GtkWidget
 * @shape_mask: (allow-none): shape to be added, or %NULL to remove an existing shape
 * @offset_x: X position of shape mask with respect to @window
 * @offset_y: Y position of shape mask with respect to @window
 * 
 * Sets a shape for this widget's GDK window. This allows for
 * transparent windows etc., see gdk_window_shape_combine_mask()
 * for more information.
 **/
void
gtk_widget_shape_combine_mask (GtkWidget *widget,
			       GdkBitmap *shape_mask,
			       gint	  offset_x,
			       gint	  offset_y)
{
  GtkWidgetShapeInfo* shape_info;
  
  g_return_if_fail (GTK_IS_WIDGET (widget));
  /*  set_shape doesn't work on widgets without gdk window */
  g_return_if_fail (gtk_widget_get_has_window (widget));

  if (!shape_mask)
    {
      GTK_PRIVATE_UNSET_FLAG (widget, GTK_HAS_SHAPE_MASK);
      
      if (widget->window)
	gdk_window_shape_combine_mask (widget->window, NULL, 0, 0);
      
      g_object_set_qdata (G_OBJECT (widget), quark_shape_info, NULL);
    }
  else
    {
      GTK_PRIVATE_SET_FLAG (widget, GTK_HAS_SHAPE_MASK);
      
      shape_info = g_slice_new (GtkWidgetShapeInfo);
      g_object_set_qdata_full (G_OBJECT (widget), quark_shape_info, shape_info,
			       (GDestroyNotify) gtk_widget_shape_info_destroy);
      
      shape_info->shape_mask = g_object_ref (shape_mask);
      shape_info->offset_x = offset_x;
      shape_info->offset_y = offset_y;
      
      /* set shape if widget has a gdk window already.
       * otherwise the shape is scheduled to be set by gtk_widget_realize().
       */
      if (widget->window)
	gdk_window_shape_combine_mask (widget->window, shape_mask,
				       offset_x, offset_y);
    }
}

/**
 * gtk_widget_input_shape_combine_mask:
 * @widget: a #GtkWidget
 * @shape_mask: (allow-none): shape to be added, or %NULL to remove an existing shape
 * @offset_x: X position of shape mask with respect to @window
 * @offset_y: Y position of shape mask with respect to @window
 *
 * Sets an input shape for this widget's GDK window. This allows for
 * windows which react to mouse click in a nonrectangular region, see 
 * gdk_window_input_shape_combine_mask() for more information.
 *
 * Since: 2.10
 **/
void
gtk_widget_input_shape_combine_mask (GtkWidget *widget,
				     GdkBitmap *shape_mask,
				     gint       offset_x,
				     gint	offset_y)
{
  GtkWidgetShapeInfo* shape_info;
  
  g_return_if_fail (GTK_IS_WIDGET (widget));
  /*  set_shape doesn't work on widgets without gdk window */
  g_return_if_fail (gtk_widget_get_has_window (widget));

  if (!shape_mask)
    {
      if (widget->window)
	gdk_window_input_shape_combine_mask (widget->window, NULL, 0, 0);
      
      g_object_set_qdata (G_OBJECT (widget), quark_input_shape_info, NULL);
    }
  else
    {
      shape_info = g_slice_new (GtkWidgetShapeInfo);
      g_object_set_qdata_full (G_OBJECT (widget), quark_input_shape_info, 
			       shape_info,
			       (GDestroyNotify) gtk_widget_shape_info_destroy);
      
      shape_info->shape_mask = g_object_ref (shape_mask);
      shape_info->offset_x = offset_x;
      shape_info->offset_y = offset_y;
      
      /* set shape if widget has a gdk window already.
       * otherwise the shape is scheduled to be set by gtk_widget_realize().
       */
      if (widget->window)
	gdk_window_input_shape_combine_mask (widget->window, shape_mask,
					     offset_x, offset_y);
    }
}


static void
gtk_reset_shapes_recurse (GtkWidget *widget,
			  GdkWindow *window)
{
  gpointer data;
  GList *list;

  gdk_window_get_user_data (window, &data);
  if (data != widget)
    return;

  gdk_window_shape_combine_mask (window, NULL, 0, 0);
  for (list = gdk_window_peek_children (window); list; list = list->next)
    gtk_reset_shapes_recurse (widget, list->data);
}

/**
 * gtk_widget_reset_shapes:
 * @widget: a #GtkWidget
 *
 * Recursively resets the shape on this widget and its descendants.
 **/
void
gtk_widget_reset_shapes (GtkWidget *widget)
{
  g_return_if_fail (GTK_IS_WIDGET (widget));
  g_return_if_fail (gtk_widget_get_realized (widget));

  if (!GTK_WIDGET_HAS_SHAPE_MASK (widget))
    gtk_reset_shapes_recurse (widget, widget->window);
}

/**
 * gtk_widget_ref:
 * @widget: a #GtkWidget
 * 
 * Adds a reference to a widget. This function is exactly the same
 * as calling g_object_ref(), and exists mostly for historical
 * reasons. It can still be convenient to avoid casting a widget
 * to a #GObject, it saves a small amount of typing.
 * 
 * Return value: the widget that was referenced
 *
 * Deprecated: 2.12: Use g_object_ref() instead.
 **/
GtkWidget*
gtk_widget_ref (GtkWidget *widget)
{
  g_return_val_if_fail (GTK_IS_WIDGET (widget), NULL);

  return (GtkWidget*) g_object_ref ((GObject*) widget);
}

/**
 * gtk_widget_unref:
 * @widget: a #GtkWidget
 *
 * Inverse of gtk_widget_ref(). Equivalent to g_object_unref().
 * 
 * Deprecated: 2.12: Use g_object_unref() instead.
 **/
void
gtk_widget_unref (GtkWidget *widget)
{
  g_return_if_fail (GTK_IS_WIDGET (widget));

  g_object_unref ((GObject*) widget);
}

static void
expose_window (GdkWindow *window)
{
  GdkEvent event;
  GList *l, *children;
  gpointer user_data;
  gboolean is_double_buffered;

  gdk_window_get_user_data (window, &user_data);

  if (user_data)
    is_double_buffered = gtk_widget_get_double_buffered (GTK_WIDGET (user_data));
  else
    is_double_buffered = FALSE;
  
  event.expose.type = GDK_EXPOSE;
  event.expose.window = g_object_ref (window);
  event.expose.send_event = FALSE;
  event.expose.count = 0;
  event.expose.area.x = 0;
  event.expose.area.y = 0;
  gdk_drawable_get_size (GDK_DRAWABLE (window),
			 &event.expose.area.width,
			 &event.expose.area.height);
  event.expose.region = gdk_region_rectangle (&event.expose.area);

  /* If this is not double buffered, force a double buffer so that
     redirection works. */
  if (!is_double_buffered)
    gdk_window_begin_paint_region (window, event.expose.region);
  
  gtk_main_do_event (&event);

  if (!is_double_buffered)
    gdk_window_end_paint (window);
  
  children = gdk_window_peek_children (window);
  for (l = children; l != NULL; l = l->next)
    {
      GdkWindow *child = l->data;

      /* Don't expose input-only windows */
      if (gdk_drawable_get_depth (GDK_DRAWABLE (child)) != 0)
	expose_window (l->data);
    }
  
  g_object_unref (window);
}

/**
 * gtk_widget_get_snapshot:
 * @widget:    a #GtkWidget
 * @clip_rect: (allow-none): a #GdkRectangle or %NULL
 *
 * Create a #GdkPixmap of the contents of the widget and its children.
 *
 * Works even if the widget is obscured. The depth and visual of the
 * resulting pixmap is dependent on the widget being snapshot and likely
 * differs from those of a target widget displaying the pixmap.
 * The function gdk_pixbuf_get_from_drawable() can be used to convert
 * the pixmap to a visual independant representation.
 *
 * The snapshot area used by this function is the @widget's allocation plus
 * any extra space occupied by additional windows belonging to this widget
 * (such as the arrows of a spin button).
 * Thus, the resulting snapshot pixmap is possibly larger than the allocation.
 * 
 * If @clip_rect is non-%NULL, the resulting pixmap is shrunken to
 * match the specified clip_rect. The (x,y) coordinates of @clip_rect are
 * interpreted widget relative. If width or height of @clip_rect are 0 or
 * negative, the width or height of the resulting pixmap will be shrunken
 * by the respective amount.
 * For instance a @clip_rect <literal>{ +5, +5, -10, -10 }</literal> will
 * chop off 5 pixels at each side of the snapshot pixmap.
 * If non-%NULL, @clip_rect will contain the exact widget-relative snapshot
 * coordinates upon return. A @clip_rect of <literal>{ -1, -1, 0, 0 }</literal>
 * can be used to preserve the auto-grown snapshot area and use @clip_rect
 * as a pure output parameter.
 *
 * The returned pixmap can be %NULL, if the resulting @clip_area was empty.
 *
 * Return value: #GdkPixmap snapshot of the widget
 * 
 * Since: 2.14
 **/
GdkPixmap*
gtk_widget_get_snapshot (GtkWidget    *widget,
                         GdkRectangle *clip_rect)
{
  int x, y, width, height;
  GdkWindow *parent_window = NULL;
  GdkPixmap *pixmap;
  GList *windows = NULL, *list;

  g_return_val_if_fail (GTK_IS_WIDGET (widget), NULL);
  if (!gtk_widget_get_visible (widget))
    return NULL;

  /* the widget (and parent_window) must be realized to be drawable */
  if (widget->parent && !gtk_widget_get_realized (widget->parent))
    gtk_widget_realize (widget->parent);
  if (!gtk_widget_get_realized (widget))
    gtk_widget_realize (widget);

  /* determine snapshot rectangle */
  x = widget->allocation.x;
  y = widget->allocation.y;
  width = widget->allocation.width;
  height = widget->allocation.height;

  if (widget->parent && gtk_widget_get_has_window (widget))
    {
      /* grow snapshot rectangle to cover all widget windows */
      parent_window = gtk_widget_get_parent_window (widget);
      for (list = gdk_window_peek_children (parent_window); list; list = list->next)
        {
          GdkWindow *subwin = list->data;
          gpointer windata;
          int wx, wy, ww, wh;
          gdk_window_get_user_data (subwin, &windata);
          if (windata != widget)
            continue;
          windows = g_list_prepend (windows, subwin);
          gdk_window_get_position (subwin, &wx, &wy);
          gdk_drawable_get_size (subwin, &ww, &wh);
          /* grow snapshot rectangle by extra widget sub window */
          if (wx < x)
            {
              width += x - wx;
              x = wx;
            }
          if (wy < y)
            {
              height += y - wy;
              y = wy;
            }
          if (x + width < wx + ww)
            width += wx + ww - (x + width);
          if (y + height < wy + wh)
            height += wy + wh - (y + height);
        }
    }
  else if (!widget->parent)
    x = y = 0; /* toplevel */

  /* at this point, (x,y,width,height) is the parent_window relative
   * snapshot area covering all of widget's windows.
   */

  /* shrink snapshot size by clip_rectangle */
  if (clip_rect)
    {
      GdkRectangle snap = { x, y, width, height }, clip = *clip_rect;
      clip.x = clip.x < 0 ? x : clip.x;
      clip.y = clip.y < 0 ? y : clip.y;
      clip.width = clip.width <= 0 ? MAX (0, width + clip.width) : clip.width;
      clip.height = clip.height <= 0 ? MAX (0, height + clip.height) : clip.height;
      if (widget->parent)
        {
          /* offset clip_rect, so it's parent_window relative */
          if (clip_rect->x >= 0)
            clip.x += widget->allocation.x;
          if (clip_rect->y >= 0)
            clip.y += widget->allocation.y;
        }
      if (!gdk_rectangle_intersect (&snap, &clip, &snap))
        {
          g_list_free (windows);
          clip_rect->width = clip_rect->height = 0;
          return NULL; /* empty snapshot area */
        }
      x = snap.x;
      y = snap.y;
      width = snap.width;
      height = snap.height;
    }

  /* render snapshot */
  pixmap = gdk_pixmap_new (widget->window, width, height, gdk_drawable_get_depth (widget->window));
  for (list = windows; list; list = list->next) /* !NO_WINDOW widgets */
    {
      GdkWindow *subwin = list->data;
      int wx, wy;
      if (gdk_drawable_get_depth (GDK_DRAWABLE (subwin)) == 0)
	continue; /* Input only window */
      gdk_window_get_position (subwin, &wx, &wy);
      gdk_window_redirect_to_drawable (subwin, pixmap, MAX (0, x - wx), MAX (0, y - wy),
                                       MAX (0, wx - x), MAX (0, wy - y), width, height);

      expose_window (subwin);
    }
  if (!windows) /* NO_WINDOW || toplevel => parent_window == NULL || parent_window == widget->window */
    {
      gdk_window_redirect_to_drawable (widget->window, pixmap, x, y, 0, 0, width, height);
      expose_window (widget->window);
    }
  for (list = windows; list; list = list->next)
    gdk_window_remove_redirection (list->data);
  if (!windows) /* NO_WINDOW || toplevel */
    gdk_window_remove_redirection (widget->window);
  g_list_free (windows);

  /* return pixmap and snapshot rectangle coordinates */
  if (clip_rect)
    {
      clip_rect->x = x;
      clip_rect->y = y;
      clip_rect->width = width;
      clip_rect->height = height;
      if (widget->parent)
        {
          /* offset clip_rect from parent_window so it's widget relative */
          clip_rect->x -= widget->allocation.x;
          clip_rect->y -= widget->allocation.y;
        }
      if (0)
        g_printerr ("gtk_widget_get_snapshot: %s (%d,%d, %dx%d)\n",
                    G_OBJECT_TYPE_NAME (widget),
                    clip_rect->x, clip_rect->y, clip_rect->width, clip_rect->height);
    }
  return pixmap;
}

/* style properties
 */

/**
 * gtk_widget_class_install_style_property_parser:
 * @klass: a #GtkWidgetClass
 * @pspec: the #GParamSpec for the style property
 * @parser: the parser for the style property
 * 
 * Installs a style property on a widget class. 
 **/
void
gtk_widget_class_install_style_property_parser (GtkWidgetClass     *klass,
						GParamSpec         *pspec,
						GtkRcPropertyParser parser)
{
  g_return_if_fail (GTK_IS_WIDGET_CLASS (klass));
  g_return_if_fail (G_IS_PARAM_SPEC (pspec));
  g_return_if_fail (pspec->flags & G_PARAM_READABLE);
  g_return_if_fail (!(pspec->flags & (G_PARAM_CONSTRUCT_ONLY | G_PARAM_CONSTRUCT)));
  
  if (g_param_spec_pool_lookup (style_property_spec_pool, pspec->name, G_OBJECT_CLASS_TYPE (klass), FALSE))
    {
      g_warning (G_STRLOC ": class `%s' already contains a style property named `%s'",
		 G_OBJECT_CLASS_NAME (klass),
		 pspec->name);
      return;
    }

  g_param_spec_ref_sink (pspec);
  g_param_spec_set_qdata (pspec, quark_property_parser, (gpointer) parser);
  g_param_spec_pool_insert (style_property_spec_pool, pspec, G_OBJECT_CLASS_TYPE (klass));
}

/**
 * gtk_widget_class_install_style_property:
 * @klass: a #GtkWidgetClass
 * @pspec: the #GParamSpec for the property
 * 
 * Installs a style property on a widget class. The parser for the
 * style property is determined by the value type of @pspec.
 **/
void
gtk_widget_class_install_style_property (GtkWidgetClass *klass,
					 GParamSpec     *pspec)
{
  GtkRcPropertyParser parser;

  g_return_if_fail (GTK_IS_WIDGET_CLASS (klass));
  g_return_if_fail (G_IS_PARAM_SPEC (pspec));

  parser = _gtk_rc_property_parser_from_type (G_PARAM_SPEC_VALUE_TYPE (pspec));

  gtk_widget_class_install_style_property_parser (klass, pspec, parser);
}

/**
 * gtk_widget_class_find_style_property:
 * @klass: a #GtkWidgetClass
 * @property_name: the name of the style property to find
 * @returns: (allow-none): the #GParamSpec of the style property or %NULL if @class has no
 *   style property with that name.
 *
 * Finds a style property of a widget class by name.
 *
 * Since: 2.2
 */
GParamSpec*
gtk_widget_class_find_style_property (GtkWidgetClass *klass,
				      const gchar    *property_name)
{
  g_return_val_if_fail (property_name != NULL, NULL);

  return g_param_spec_pool_lookup (style_property_spec_pool,
				   property_name,
				   G_OBJECT_CLASS_TYPE (klass),
				   TRUE);
}

/**
 * gtk_widget_class_list_style_properties:
 * @klass: a #GtkWidgetClass
 * @n_properties: location to return the number of style properties found
 * @returns: an newly allocated array of #GParamSpec*. The array must 
 *       be freed with g_free().
 *
 * Returns all style properties of a widget class.
 *
 * Since: 2.2
 */
GParamSpec**
gtk_widget_class_list_style_properties (GtkWidgetClass *klass,
					guint          *n_properties)
{
  GParamSpec **pspecs;
  guint n;

  pspecs = g_param_spec_pool_list (style_property_spec_pool,
				   G_OBJECT_CLASS_TYPE (klass),
				   &n);
  if (n_properties)
    *n_properties = n;

  return pspecs;
}

/**
 * gtk_widget_style_get_property:
 * @widget: a #GtkWidget
 * @property_name: the name of a style property
 * @value: location to return the property value 
 *
 * Gets the value of a style property of @widget.
 */
void
gtk_widget_style_get_property (GtkWidget   *widget,
			       const gchar *property_name,
			       GValue      *value)
{
  GParamSpec *pspec;

  g_return_if_fail (GTK_IS_WIDGET (widget));
  g_return_if_fail (property_name != NULL);
  g_return_if_fail (G_IS_VALUE (value));

  g_object_ref (widget);
  pspec = g_param_spec_pool_lookup (style_property_spec_pool,
				    property_name,
				    G_OBJECT_TYPE (widget),
				    TRUE);
  if (!pspec)
    g_warning ("%s: widget class `%s' has no property named `%s'",
	       G_STRLOC,
	       G_OBJECT_TYPE_NAME (widget),
	       property_name);
  else
    {
      const GValue *peek_value;

      peek_value = _gtk_style_peek_property_value (widget->style,
						   G_OBJECT_TYPE (widget),
						   pspec,
						   (GtkRcPropertyParser) g_param_spec_get_qdata (pspec, quark_property_parser));
      
      /* auto-conversion of the caller's value type
       */
      if (G_VALUE_TYPE (value) == G_PARAM_SPEC_VALUE_TYPE (pspec))
	g_value_copy (peek_value, value);
      else if (g_value_type_transformable (G_PARAM_SPEC_VALUE_TYPE (pspec), G_VALUE_TYPE (value)))
	g_value_transform (peek_value, value);
      else
	g_warning ("can't retrieve style property `%s' of type `%s' as value of type `%s'",
		   pspec->name,
		   g_type_name (G_PARAM_SPEC_VALUE_TYPE (pspec)),
		   G_VALUE_TYPE_NAME (value));
    }
  g_object_unref (widget);
}

/**
 * gtk_widget_style_get_valist:
 * @widget: a #GtkWidget
 * @first_property_name: the name of the first property to get
 * @var_args: a <type>va_list</type> of pairs of property names and
 *     locations to return the property values, starting with the location
 *     for @first_property_name.
 * 
 * Non-vararg variant of gtk_widget_style_get(). Used primarily by language 
 * bindings.
 */ 
void
gtk_widget_style_get_valist (GtkWidget   *widget,
			     const gchar *first_property_name,
			     va_list      var_args)
{
  const gchar *name;

  g_return_if_fail (GTK_IS_WIDGET (widget));

  g_object_ref (widget);

  name = first_property_name;
  while (name)
    {
      const GValue *peek_value;
      GParamSpec *pspec;
      gchar *error;

      pspec = g_param_spec_pool_lookup (style_property_spec_pool,
					name,
					G_OBJECT_TYPE (widget),
					TRUE);
      if (!pspec)
	{
	  g_warning ("%s: widget class `%s' has no property named `%s'",
		     G_STRLOC,
		     G_OBJECT_TYPE_NAME (widget),
		     name);
	  break;
	}
      /* style pspecs are always readable so we can spare that check here */

      peek_value = _gtk_style_peek_property_value (widget->style,
						   G_OBJECT_TYPE (widget),
						   pspec,
						   (GtkRcPropertyParser) g_param_spec_get_qdata (pspec, quark_property_parser));
      G_VALUE_LCOPY (peek_value, var_args, 0, &error);
      if (error)
	{
	  g_warning ("%s: %s", G_STRLOC, error);
	  g_free (error);
	  break;
	}

      name = va_arg (var_args, gchar*);
    }

  g_object_unref (widget);
}

/**
 * gtk_widget_style_get:
 * @widget: a #GtkWidget
 * @first_property_name: the name of the first property to get
 * @Varargs: pairs of property names and locations to 
 *   return the property values, starting with the location for 
 *   @first_property_name, terminated by %NULL.
 *
 * Gets the values of a multiple style properties of @widget.
 */
void
gtk_widget_style_get (GtkWidget   *widget,
		      const gchar *first_property_name,
		      ...)
{
  va_list var_args;

  g_return_if_fail (GTK_IS_WIDGET (widget));

  va_start (var_args, first_property_name);
  gtk_widget_style_get_valist (widget, first_property_name, var_args);
  va_end (var_args);
}

/**
 * gtk_widget_path:
 * @widget: a #GtkWidget
 * @path_length: (out) (allow-none): location to store length of the path, or %NULL
 * @path: (out) (allow-none):  location to store allocated path string, or %NULL
 * @path_reversed: (out) (allow-none):  location to store allocated reverse path string, or %NULL
 *
 * Obtains the full path to @widget. The path is simply the name of a
 * widget and all its parents in the container hierarchy, separated by
 * periods. The name of a widget comes from
 * gtk_widget_get_name(). Paths are used to apply styles to a widget
 * in gtkrc configuration files. Widget names are the type of the
 * widget by default (e.g. "GtkButton") or can be set to an
 * application-specific value with gtk_widget_set_name(). By setting
 * the name of a widget, you allow users or theme authors to apply
 * styles to that specific widget in their gtkrc
 * file. @path_reversed_p fills in the path in reverse order,
 * i.e. starting with @widget's name instead of starting with the name
 * of @widget's outermost ancestor.
 **/
void
gtk_widget_path (GtkWidget *widget,
		 guint     *path_length,
		 gchar    **path,
		 gchar    **path_reversed)
{
  static gchar *rev_path = NULL;
  static guint tmp_path_len = 0;
  guint len;
  
  g_return_if_fail (GTK_IS_WIDGET (widget));
  
  len = 0;
  do
    {
      const gchar *string;
      const gchar *s;
      gchar *d;
      guint l;
      
      string = gtk_widget_get_name (widget);
      l = strlen (string);
      while (tmp_path_len <= len + l + 1)
	{
	  tmp_path_len += INIT_PATH_SIZE;
	  rev_path = g_realloc (rev_path, tmp_path_len);
	}
      s = string + l - 1;
      d = rev_path + len;
      while (s >= string)
	*(d++) = *(s--);
      len += l;
      
      widget = widget->parent;
      
      if (widget)
	rev_path[len++] = '.';
      else
	rev_path[len++] = 0;
    }
  while (widget);
  
  if (path_length)
    *path_length = len - 1;
  if (path_reversed)
    *path_reversed = g_strdup (rev_path);
  if (path)
    {
      *path = g_strdup (rev_path);
      g_strreverse (*path);
    }
}

/**
 * gtk_widget_class_path:
 * @widget: a #GtkWidget
 * @path_length: (out) (allow-none): location to store the length of the class path, or %NULL
 * @path: (out) (allow-none) location to store the class path as an allocated string, or %NULL
 * @path_reversed: (out) (allow-none) location to store the reverse class path as an allocated
 *    string, or %NULL
 *
 * Same as gtk_widget_path(), but always uses the name of a widget's type,
 * never uses a custom name set with gtk_widget_set_name().
 * 
 **/
void
gtk_widget_class_path (GtkWidget *widget,
		       guint     *path_length,
		       gchar    **path,
		       gchar    **path_reversed)
{
  static gchar *rev_path = NULL;
  static guint tmp_path_len = 0;
  guint len;
  
  g_return_if_fail (GTK_IS_WIDGET (widget));
  
  len = 0;
  do
    {
      const gchar *string;
      const gchar *s;
      gchar *d;
      guint l;
      
      string = g_type_name (G_OBJECT_TYPE (widget));
      l = strlen (string);
      while (tmp_path_len <= len + l + 1)
	{
	  tmp_path_len += INIT_PATH_SIZE;
	  rev_path = g_realloc (rev_path, tmp_path_len);
	}
      s = string + l - 1;
      d = rev_path + len;
      while (s >= string)
	*(d++) = *(s--);
      len += l;
      
      widget = widget->parent;
      
      if (widget)
	rev_path[len++] = '.';
      else
	rev_path[len++] = 0;
    }
  while (widget);
  
  if (path_length)
    *path_length = len - 1;
  if (path_reversed)
    *path_reversed = g_strdup (rev_path);
  if (path)
    {
      *path = g_strdup (rev_path);
      g_strreverse (*path);
    }
}

/**
 * gtk_requisition_copy:
 * @requisition: a #GtkRequisition
 *
 * Copies a #GtkRequisition.
 *
 * Returns: a copy of @requisition
 **/
GtkRequisition *
gtk_requisition_copy (const GtkRequisition *requisition)
{
  return (GtkRequisition *)g_memdup (requisition, sizeof (GtkRequisition));
}

/**
 * gtk_requisition_free:
 * @requisition: a #GtkRequisition
 * 
 * Frees a #GtkRequisition.
 **/
void
gtk_requisition_free (GtkRequisition *requisition)
{
  g_free (requisition);
}

GType
gtk_requisition_get_type (void)
{
  static GType our_type = 0;
  
  if (our_type == 0)
    our_type = g_boxed_type_register_static (I_("GtkRequisition"),
					     (GBoxedCopyFunc) gtk_requisition_copy,
					     (GBoxedFreeFunc) gtk_requisition_free);

  return our_type;
}

/**
 * gtk_widget_get_accessible:
 * @widget: a #GtkWidget
 *
 * Returns the accessible object that describes the widget to an
 * assistive technology. 
 * 
 * If no accessibility library is loaded (i.e. no ATK implementation library is 
 * loaded via <envar>GTK_MODULES</envar> or via another application library, 
 * such as libgnome), then this #AtkObject instance may be a no-op. Likewise, 
 * if no class-specific #AtkObject implementation is available for the widget 
 * instance in question, it will inherit an #AtkObject implementation from the 
 * first ancestor class for which such an implementation is defined.
 *
 * The documentation of the <ulink url="http://developer.gnome.org/doc/API/2.0/atk/index.html">ATK</ulink>
 * library contains more information about accessible objects and their uses.
 *
 * Returns: (transfer none): the #AtkObject associated with @widget
 */
AtkObject*
gtk_widget_get_accessible (GtkWidget *widget)
{
  GtkWidgetClass *klass;

  g_return_val_if_fail (GTK_IS_WIDGET (widget), NULL);

  klass = GTK_WIDGET_GET_CLASS (widget);

  g_return_val_if_fail (klass->get_accessible != NULL, NULL);

  return klass->get_accessible (widget);
}

static AtkObject* 
gtk_widget_real_get_accessible (GtkWidget *widget)
{
  AtkObject* accessible;

  accessible = g_object_get_qdata (G_OBJECT (widget), 
                                   quark_accessible_object);
  if (!accessible)
  {
    AtkObjectFactory *factory;
    AtkRegistry *default_registry;

    default_registry = atk_get_default_registry ();
    factory = atk_registry_get_factory (default_registry, 
                                        G_TYPE_FROM_INSTANCE (widget));
    accessible =
      atk_object_factory_create_accessible (factory,
					    G_OBJECT (widget));
    g_object_set_qdata (G_OBJECT (widget), 
                        quark_accessible_object,
                        accessible);
  }
  return accessible;
}

/*
 * Initialize a AtkImplementorIface instance's virtual pointers as
 * appropriate to this implementor's class (GtkWidget).
 */
static void
gtk_widget_accessible_interface_init (AtkImplementorIface *iface)
{
  iface->ref_accessible = gtk_widget_ref_accessible;
}

static AtkObject*
gtk_widget_ref_accessible (AtkImplementor *implementor)
{
  AtkObject *accessible;

  accessible = gtk_widget_get_accessible (GTK_WIDGET (implementor));
  if (accessible)
    g_object_ref (accessible);
  return accessible;
}

/*
 * GtkBuildable implementation
 */
static GQuark		 quark_builder_has_default = 0;
static GQuark		 quark_builder_has_focus = 0;
static GQuark		 quark_builder_atk_relations = 0;
static GQuark            quark_builder_set_name = 0;

static void
gtk_widget_buildable_interface_init (GtkBuildableIface *iface)
{
  quark_builder_has_default = g_quark_from_static_string ("gtk-builder-has-default");
  quark_builder_has_focus = g_quark_from_static_string ("gtk-builder-has-focus");
  quark_builder_atk_relations = g_quark_from_static_string ("gtk-builder-atk-relations");
  quark_builder_set_name = g_quark_from_static_string ("gtk-builder-set-name");

  iface->set_name = gtk_widget_buildable_set_name;
  iface->get_name = gtk_widget_buildable_get_name;
  iface->get_internal_child = gtk_widget_buildable_get_internal_child;
  iface->set_buildable_property = gtk_widget_buildable_set_buildable_property;
  iface->parser_finished = gtk_widget_buildable_parser_finished;
  iface->custom_tag_start = gtk_widget_buildable_custom_tag_start;
  iface->custom_finished = gtk_widget_buildable_custom_finished;
}

static void
gtk_widget_buildable_set_name (GtkBuildable *buildable,
			       const gchar  *name)
{
  g_object_set_qdata_full (G_OBJECT (buildable), quark_builder_set_name,
                           g_strdup (name), g_free);
}

static const gchar *
gtk_widget_buildable_get_name (GtkBuildable *buildable)
{
  return g_object_get_qdata (G_OBJECT (buildable), quark_builder_set_name);
}

static GObject *
gtk_widget_buildable_get_internal_child (GtkBuildable *buildable,
					 GtkBuilder   *builder,
					 const gchar  *childname)
{
  if (strcmp (childname, "accessible") == 0)
    return G_OBJECT (gtk_widget_get_accessible (GTK_WIDGET (buildable)));

  return NULL;
}

static void
gtk_widget_buildable_set_buildable_property (GtkBuildable *buildable,
					     GtkBuilder   *builder,
					     const gchar  *name,
					     const GValue *value)
{
  if (strcmp (name, "has-default") == 0 && g_value_get_boolean (value))
      g_object_set_qdata (G_OBJECT (buildable), quark_builder_has_default,
			  GINT_TO_POINTER (TRUE));
  else if (strcmp (name, "has-focus") == 0 && g_value_get_boolean (value))
      g_object_set_qdata (G_OBJECT (buildable), quark_builder_has_focus,
			  GINT_TO_POINTER (TRUE));
  else
    g_object_set_property (G_OBJECT (buildable), name, value);
}

typedef struct
{
  gchar *action_name;
  GString *description;
  gchar *context;
  gboolean translatable;
} AtkActionData;

typedef struct
{
  gchar *target;
  gchar *type;
} AtkRelationData;

static void
free_action (AtkActionData *data, gpointer user_data)
{
  g_free (data->action_name);
  g_string_free (data->description, TRUE);
  g_free (data->context);
  g_slice_free (AtkActionData, data);
}

static void
free_relation (AtkRelationData *data, gpointer user_data)
{
  g_free (data->target);
  g_free (data->type);
  g_slice_free (AtkRelationData, data);
}

static void
gtk_widget_buildable_parser_finished (GtkBuildable *buildable,
				      GtkBuilder   *builder)
{
  GSList *atk_relations;

  if (g_object_get_qdata (G_OBJECT (buildable), quark_builder_has_default))
    gtk_widget_grab_default (GTK_WIDGET (buildable));
  if (g_object_get_qdata (G_OBJECT (buildable), quark_builder_has_focus))
    gtk_widget_grab_focus (GTK_WIDGET (buildable));

  atk_relations = g_object_get_qdata (G_OBJECT (buildable),
				      quark_builder_atk_relations);
  if (atk_relations)
    {
      AtkObject *accessible;
      AtkRelationSet *relation_set;
      GSList *l;
      GObject *target;
      AtkRelationType relation_type;
      AtkObject *target_accessible;

      accessible = gtk_widget_get_accessible (GTK_WIDGET (buildable));
      relation_set = atk_object_ref_relation_set (accessible);

      for (l = atk_relations; l; l = l->next)
	{
	  AtkRelationData *relation = (AtkRelationData*)l->data;

	  target = gtk_builder_get_object (builder, relation->target);
	  if (!target)
	    {
	      g_warning ("Target object %s in <relation> does not exist",
			 relation->target);
	      continue;
	    }
	  target_accessible = gtk_widget_get_accessible (GTK_WIDGET (target));
	  g_assert (target_accessible != NULL);

	  relation_type = atk_relation_type_for_name (relation->type);
	  if (relation_type == ATK_RELATION_NULL)
	    {
	      g_warning ("<relation> type %s not found",
			 relation->type);
	      continue;
	    }
	  atk_relation_set_add_relation_by_type (relation_set, relation_type,
						 target_accessible);
	}
      g_object_unref (relation_set);

      g_slist_foreach (atk_relations, (GFunc)free_relation, NULL);
      g_slist_free (atk_relations);
      g_object_set_qdata (G_OBJECT (buildable), quark_builder_atk_relations,
			  NULL);
    }
}

typedef struct
{
  GSList *actions;
  GSList *relations;
} AccessibilitySubParserData;

static void
accessibility_start_element (GMarkupParseContext  *context,
			     const gchar          *element_name,
			     const gchar         **names,
			     const gchar         **values,
			     gpointer              user_data,
			     GError              **error)
{
  AccessibilitySubParserData *data = (AccessibilitySubParserData*)user_data;
  guint i;
  gint line_number, char_number;

  if (strcmp (element_name, "relation") == 0)
    {
      gchar *target = NULL;
      gchar *type = NULL;
      AtkRelationData *relation;

      for (i = 0; names[i]; i++)
	{
	  if (strcmp (names[i], "target") == 0)
	    target = g_strdup (values[i]);
	  else if (strcmp (names[i], "type") == 0)
	    type = g_strdup (values[i]);
	  else
	    {
	      g_markup_parse_context_get_position (context,
						   &line_number,
						   &char_number);
	      g_set_error (error,
			   GTK_BUILDER_ERROR,
			   GTK_BUILDER_ERROR_INVALID_ATTRIBUTE,
			   "%s:%d:%d '%s' is not a valid attribute of <%s>",
			   "<input>",
			   line_number, char_number, names[i], "relation");
	      g_free (target);
	      g_free (type);
	      return;
	    }
	}

      if (!target || !type)
	{
	  g_markup_parse_context_get_position (context,
					       &line_number,
					       &char_number);
	  g_set_error (error,
		       GTK_BUILDER_ERROR,
		       GTK_BUILDER_ERROR_MISSING_ATTRIBUTE,
		       "%s:%d:%d <%s> requires attribute \"%s\"",
		       "<input>",
		       line_number, char_number, "relation",
		       type ? "target" : "type");
	  g_free (target);
	  g_free (type);
	  return;
	}

      relation = g_slice_new (AtkRelationData);
      relation->target = target;
      relation->type = type;

      data->relations = g_slist_prepend (data->relations, relation);
    }
  else if (strcmp (element_name, "action") == 0)
    {
      const gchar *action_name = NULL;
      const gchar *description = NULL;
      const gchar *msg_context = NULL;
      gboolean translatable = FALSE;
      AtkActionData *action;

      for (i = 0; names[i]; i++)
	{
	  if (strcmp (names[i], "action_name") == 0)
	    action_name = values[i];
	  else if (strcmp (names[i], "description") == 0)
	    description = values[i];
          else if (strcmp (names[i], "translatable") == 0)
            {
              if (!_gtk_builder_boolean_from_string (values[i], &translatable, error))
                return;
            }
          else if (strcmp (names[i], "comments") == 0)
            {
              /* do nothing, comments are for translators */
            }
          else if (strcmp (names[i], "context") == 0)
            msg_context = values[i];
	  else
	    {
	      g_markup_parse_context_get_position (context,
						   &line_number,
						   &char_number);
	      g_set_error (error,
			   GTK_BUILDER_ERROR,
			   GTK_BUILDER_ERROR_INVALID_ATTRIBUTE,
			   "%s:%d:%d '%s' is not a valid attribute of <%s>",
			   "<input>",
			   line_number, char_number, names[i], "action");
	      return;
	    }
	}

      if (!action_name)
	{
	  g_markup_parse_context_get_position (context,
					       &line_number,
					       &char_number);
	  g_set_error (error,
		       GTK_BUILDER_ERROR,
		       GTK_BUILDER_ERROR_MISSING_ATTRIBUTE,
		       "%s:%d:%d <%s> requires attribute \"%s\"",
		       "<input>",
		       line_number, char_number, "action",
		       "action_name");
	  return;
	}

      action = g_slice_new (AtkActionData);
      action->action_name = g_strdup (action_name);
      action->description = g_string_new (description);
      action->context = g_strdup (msg_context);
      action->translatable = translatable;

      data->actions = g_slist_prepend (data->actions, action);
    }
  else if (strcmp (element_name, "accessibility") == 0)
    ;
  else
    g_warning ("Unsupported tag for GtkWidget: %s\n", element_name);
}

static void
accessibility_text (GMarkupParseContext  *context,
                    const gchar          *text,
                    gsize                 text_len,
                    gpointer              user_data,
                    GError              **error)
{
  AccessibilitySubParserData *data = (AccessibilitySubParserData*)user_data;

  if (strcmp (g_markup_parse_context_get_element (context), "action") == 0)
    {
      AtkActionData *action = data->actions->data;

      g_string_append_len (action->description, text, text_len);
    }
}

static const GMarkupParser accessibility_parser =
  {
    accessibility_start_element,
    NULL,
    accessibility_text,
  };

typedef struct
{
  GObject *object;
  guint    key;
  guint    modifiers;
  gchar   *signal;
} AccelGroupParserData;

static void
accel_group_start_element (GMarkupParseContext  *context,
			   const gchar          *element_name,
			   const gchar         **names,
			   const gchar         **values,
			   gpointer              user_data,
			   GError              **error)
{
  gint i;
  guint key = 0;
  guint modifiers = 0;
  gchar *signal = NULL;
  AccelGroupParserData *parser_data = (AccelGroupParserData*)user_data;

  for (i = 0; names[i]; i++)
    {
      if (strcmp (names[i], "key") == 0)
	key = gdk_keyval_from_name (values[i]);
      else if (strcmp (names[i], "modifiers") == 0)
	{
	  if (!_gtk_builder_flags_from_string (GDK_TYPE_MODIFIER_TYPE,
					       values[i],
					       &modifiers,
					       error))
	      return;
	}
      else if (strcmp (names[i], "signal") == 0)
	signal = g_strdup (values[i]);
    }

  if (key == 0 || signal == NULL)
    {
      g_warning ("<accelerator> requires key and signal attributes");
      return;
    }
  parser_data->key = key;
  parser_data->modifiers = modifiers;
  parser_data->signal = signal;
}

static const GMarkupParser accel_group_parser =
  {
    accel_group_start_element,
  };

static gboolean
gtk_widget_buildable_custom_tag_start (GtkBuildable     *buildable,
				       GtkBuilder       *builder,
				       GObject          *child,
				       const gchar      *tagname,
				       GMarkupParser    *parser,
				       gpointer         *data)
{
  g_assert (buildable);

  if (strcmp (tagname, "accelerator") == 0)
    {
      AccelGroupParserData *parser_data;

      parser_data = g_slice_new0 (AccelGroupParserData);
      parser_data->object = g_object_ref (buildable);
      *parser = accel_group_parser;
      *data = parser_data;
      return TRUE;
    }
  if (strcmp (tagname, "accessibility") == 0)
    {
      AccessibilitySubParserData *parser_data;

      parser_data = g_slice_new0 (AccessibilitySubParserData);
      *parser = accessibility_parser;
      *data = parser_data;
      return TRUE;
    }
  return FALSE;
}

void
_gtk_widget_buildable_finish_accelerator (GtkWidget *widget,
					  GtkWidget *toplevel,
					  gpointer   user_data)
{
  AccelGroupParserData *accel_data;
  GSList *accel_groups;
  GtkAccelGroup *accel_group;

  g_return_if_fail (GTK_IS_WIDGET (widget));
  g_return_if_fail (GTK_IS_WIDGET (toplevel));
  g_return_if_fail (user_data != NULL);

  accel_data = (AccelGroupParserData*)user_data;
  accel_groups = gtk_accel_groups_from_object (G_OBJECT (toplevel));
  if (g_slist_length (accel_groups) == 0)
    {
      accel_group = gtk_accel_group_new ();
      gtk_window_add_accel_group (GTK_WINDOW (toplevel), accel_group);
    }
  else
    {
      g_assert (g_slist_length (accel_groups) == 1);
      accel_group = g_slist_nth_data (accel_groups, 0);
    }

  gtk_widget_add_accelerator (GTK_WIDGET (accel_data->object),
			      accel_data->signal,
			      accel_group,
			      accel_data->key,
			      accel_data->modifiers,
			      GTK_ACCEL_VISIBLE);

  g_object_unref (accel_data->object);
  g_free (accel_data->signal);
  g_slice_free (AccelGroupParserData, accel_data);
}

static void
gtk_widget_buildable_custom_finished (GtkBuildable *buildable,
				      GtkBuilder   *builder,
				      GObject      *child,
				      const gchar  *tagname,
				      gpointer      user_data)
{
  AccelGroupParserData *accel_data;
  AccessibilitySubParserData *a11y_data;
  GtkWidget *toplevel;

  if (strcmp (tagname, "accelerator") == 0)
    {
      accel_data = (AccelGroupParserData*)user_data;
      g_assert (accel_data->object);

      toplevel = gtk_widget_get_toplevel (GTK_WIDGET (accel_data->object));

      _gtk_widget_buildable_finish_accelerator (GTK_WIDGET (buildable), toplevel, user_data);
    }
  else if (strcmp (tagname, "accessibility") == 0)
    {
      a11y_data = (AccessibilitySubParserData*)user_data;

      if (a11y_data->actions)
	{
	  AtkObject *accessible;
	  AtkAction *action;
	  gint i, n_actions;
	  GSList *l;

	  accessible = gtk_widget_get_accessible (GTK_WIDGET (buildable));

	  action = ATK_ACTION (accessible);
	  n_actions = atk_action_get_n_actions (action);

	  for (l = a11y_data->actions; l; l = l->next)
	    {
	      AtkActionData *action_data = (AtkActionData*)l->data;

	      for (i = 0; i < n_actions; i++)
		if (strcmp (atk_action_get_name (action, i),
			    action_data->action_name) == 0)
		  break;

	      if (i < n_actions)
                {
                  gchar *description;

                  if (action_data->translatable && action_data->description->len)
                    description = _gtk_builder_parser_translate (gtk_builder_get_translation_domain (builder),
                                                                 action_data->context,
                                                                 action_data->description->str);
                  else
                    description = action_data->description->str;

		  atk_action_set_description (action, i, description);
                }
	    }

	  g_slist_foreach (a11y_data->actions, (GFunc)free_action, NULL);
	  g_slist_free (a11y_data->actions);
	}

      if (a11y_data->relations)
	g_object_set_qdata (G_OBJECT (buildable), quark_builder_atk_relations,
			    a11y_data->relations);

      g_slice_free (AccessibilitySubParserData, a11y_data);
    }
}

/*
 * GtkExtendedLayout implementation
 */
static void
gtk_widget_real_get_desired_width (GtkExtendedLayout *layout,
				   gint              *minimum_size,
				   gint              *natural_size)
{
  /* Set the initial values so that unimplemented classes will fall back
   * on the "size-request" collected values (see gtksizegroup.c:do_size_request()).
   */
  if (minimum_size)
    *minimum_size = GTK_WIDGET (layout)->requisition.width;

  if (natural_size)
    *natural_size = GTK_WIDGET (layout)->requisition.width;
}

static void
gtk_widget_real_get_desired_height (GtkExtendedLayout *layout,
				    gint              *minimum_size,
				    gint              *natural_size)
{
  /* Set the initial values so that unimplemented classes will fall back
   * on the "size-request" collected values (see gtksizegroup.c:do_size_request()).
   */
  if (minimum_size)
    *minimum_size = GTK_WIDGET (layout)->requisition.height;

  if (natural_size)
    *natural_size = GTK_WIDGET (layout)->requisition.height;
}

static void
gtk_widget_real_get_height_for_width (GtkExtendedLayout *layout,
                                      gint       width,
                                      gint      *minimum_height,
                                      gint      *natural_height)
{
  gtk_extended_layout_get_desired_height (layout, minimum_height, natural_height);
}

static void
gtk_widget_real_get_width_for_height (GtkExtendedLayout *layout,
                                      gint       height,
                                      gint      *minimum_width,
                                      gint      *natural_width)
{ 
  gtk_extended_layout_get_desired_width (layout, minimum_width, natural_width);
}

static void
gtk_widget_extended_layout_init (GtkExtendedLayoutIface *iface)
{
  iface->get_desired_width    = gtk_widget_real_get_desired_width;
  iface->get_desired_height   = gtk_widget_real_get_desired_height;
  iface->get_width_for_height = gtk_widget_real_get_width_for_height;
  iface->get_height_for_width = gtk_widget_real_get_height_for_width;  
}
 
 
/**
 * gtk_widget_get_clipboard:
 * @widget: a #GtkWidget
 * @selection: a #GdkAtom which identifies the clipboard
 *             to use. %GDK_SELECTION_CLIPBOARD gives the
 *             default clipboard. Another common value
 *             is %GDK_SELECTION_PRIMARY, which gives
 *             the primary X selection. 
 * 
 * Returns the clipboard object for the given selection to
 * be used with @widget. @widget must have a #GdkDisplay
 * associated with it, so must be attached to a toplevel
 * window.
 *
 * Return value: (transfer none): the appropriate clipboard object. If no
 *             clipboard already exists, a new one will
 *             be created. Once a clipboard object has
 *             been created, it is persistent for all time.
 *
 * Since: 2.2
 **/
GtkClipboard *
gtk_widget_get_clipboard (GtkWidget *widget, GdkAtom selection)
{
  g_return_val_if_fail (GTK_IS_WIDGET (widget), NULL);
  g_return_val_if_fail (gtk_widget_has_screen (widget), NULL);
  
  return gtk_clipboard_get_for_display (gtk_widget_get_display (widget),
					selection);
}

/**
 * gtk_widget_list_mnemonic_labels:
 * @widget: a #GtkWidget
 * 
 * Returns a newly allocated list of the widgets, normally labels, for 
 * which this widget is a the target of a mnemonic (see for example, 
 * gtk_label_set_mnemonic_widget()).

 * The widgets in the list are not individually referenced. If you
 * want to iterate through the list and perform actions involving
 * callbacks that might destroy the widgets, you
 * <emphasis>must</emphasis> call <literal>g_list_foreach (result,
 * (GFunc)g_object_ref, NULL)</literal> first, and then unref all the
 * widgets afterwards.

 * Return value: (element-type GtkWidget) (transfer container): the list of
 *  mnemonic labels; free this list
 *  with g_list_free() when you are done with it.
 *
 * Since: 2.4
 **/
GList *
gtk_widget_list_mnemonic_labels (GtkWidget *widget)
{
  GList *list = NULL;
  GSList *l;
  
  g_return_val_if_fail (GTK_IS_WIDGET (widget), NULL);

  for (l = g_object_get_qdata (G_OBJECT (widget), quark_mnemonic_labels); l; l = l->next)
    list = g_list_prepend (list, l->data);

  return list;
}

/**
 * gtk_widget_add_mnemonic_label:
 * @widget: a #GtkWidget
 * @label: a #GtkWidget that acts as a mnemonic label for @widget
 * 
 * Adds a widget to the list of mnemonic labels for
 * this widget. (See gtk_widget_list_mnemonic_labels()). Note the
 * list of mnemonic labels for the widget is cleared when the
 * widget is destroyed, so the caller must make sure to update
 * its internal state at this point as well, by using a connection
 * to the #GtkWidget::destroy signal or a weak notifier.
 *
 * Since: 2.4
 **/
void
gtk_widget_add_mnemonic_label (GtkWidget *widget,
                               GtkWidget *label)
{
  GSList *old_list, *new_list;

  g_return_if_fail (GTK_IS_WIDGET (widget));
  g_return_if_fail (GTK_IS_WIDGET (label));

  old_list = g_object_steal_qdata (G_OBJECT (widget), quark_mnemonic_labels);
  new_list = g_slist_prepend (old_list, label);
  
  g_object_set_qdata_full (G_OBJECT (widget), quark_mnemonic_labels,
			   new_list, (GDestroyNotify) g_slist_free);
}

/**
 * gtk_widget_remove_mnemonic_label:
 * @widget: a #GtkWidget
 * @label: a #GtkWidget that was previously set as a mnemnic label for
 *         @widget with gtk_widget_add_mnemonic_label().
 * 
 * Removes a widget from the list of mnemonic labels for
 * this widget. (See gtk_widget_list_mnemonic_labels()). The widget
 * must have previously been added to the list with
 * gtk_widget_add_mnemonic_label().
 *
 * Since: 2.4
 **/
void
gtk_widget_remove_mnemonic_label (GtkWidget *widget,
                                  GtkWidget *label)
{
  GSList *old_list, *new_list;

  g_return_if_fail (GTK_IS_WIDGET (widget));
  g_return_if_fail (GTK_IS_WIDGET (label));

  old_list = g_object_steal_qdata (G_OBJECT (widget), quark_mnemonic_labels);
  new_list = g_slist_remove (old_list, label);

  if (new_list)
    g_object_set_qdata_full (G_OBJECT (widget), quark_mnemonic_labels,
			     new_list, (GDestroyNotify) g_slist_free);
}

/**
 * gtk_widget_get_no_show_all:
 * @widget: a #GtkWidget
 * 
 * Returns the current value of the GtkWidget:no-show-all property, 
 * which determines whether calls to gtk_widget_show_all() and 
 * gtk_widget_hide_all() will affect this widget. 
 * 
 * Return value: the current value of the "no-show-all" property.
 *
 * Since: 2.4
 **/
gboolean
gtk_widget_get_no_show_all (GtkWidget *widget)
{
  g_return_val_if_fail (GTK_IS_WIDGET (widget), FALSE);
  
  return (GTK_OBJECT_FLAGS (widget) & GTK_NO_SHOW_ALL) != 0;
}

/**
 * gtk_widget_set_no_show_all:
 * @widget: a #GtkWidget
 * @no_show_all: the new value for the "no-show-all" property
 * 
 * Sets the #GtkWidget:no-show-all property, which determines whether 
 * calls to gtk_widget_show_all() and gtk_widget_hide_all() will affect 
 * this widget. 
 *
 * This is mostly for use in constructing widget hierarchies with externally
 * controlled visibility, see #GtkUIManager.
 * 
 * Since: 2.4
 **/
void
gtk_widget_set_no_show_all (GtkWidget *widget,
			    gboolean   no_show_all)
{
  g_return_if_fail (GTK_IS_WIDGET (widget));

  no_show_all = (no_show_all != FALSE);

  if (no_show_all == gtk_widget_get_no_show_all (widget))
    return;

  if (no_show_all)
    GTK_OBJECT_FLAGS (widget) |= GTK_NO_SHOW_ALL;
  else
    GTK_OBJECT_FLAGS (widget) &= ~(GTK_NO_SHOW_ALL);
  
  g_object_notify (G_OBJECT (widget), "no-show-all");
}


static void
gtk_widget_real_set_has_tooltip (GtkWidget *widget,
			         gboolean   has_tooltip,
			         gboolean   force)
{
  gboolean priv_has_tooltip;

  priv_has_tooltip = GPOINTER_TO_UINT (g_object_get_qdata (G_OBJECT (widget),
				       quark_has_tooltip));

  if (priv_has_tooltip != has_tooltip || force)
    {
      priv_has_tooltip = has_tooltip;

      if (priv_has_tooltip)
        {
	  if (gtk_widget_get_realized (widget) && !gtk_widget_get_has_window (widget))
	    gdk_window_set_events (widget->window,
				   gdk_window_get_events (widget->window) |
				   GDK_LEAVE_NOTIFY_MASK |
				   GDK_POINTER_MOTION_MASK |
				   GDK_POINTER_MOTION_HINT_MASK);

	  if (gtk_widget_get_has_window (widget))
	      gtk_widget_add_events (widget,
				     GDK_LEAVE_NOTIFY_MASK |
				     GDK_POINTER_MOTION_MASK |
				     GDK_POINTER_MOTION_HINT_MASK);
	}

      g_object_set_qdata (G_OBJECT (widget), quark_has_tooltip,
			  GUINT_TO_POINTER (priv_has_tooltip));
    }
}

/**
 * gtk_widget_set_tooltip_window:
 * @widget: a #GtkWidget
 * @custom_window: (allow-none): a #GtkWindow, or %NULL
 *
 * Replaces the default, usually yellow, window used for displaying
 * tooltips with @custom_window. GTK+ will take care of showing and
 * hiding @custom_window at the right moment, to behave likewise as
 * the default tooltip window. If @custom_window is %NULL, the default
 * tooltip window will be used.
 *
 * If the custom window should have the default theming it needs to
 * have the name "gtk-tooltip", see gtk_widget_set_name().
 *
 * Since: 2.12
 */
void
gtk_widget_set_tooltip_window (GtkWidget *widget,
			       GtkWindow *custom_window)
{
  gboolean has_tooltip;
  gchar *tooltip_markup;

  g_return_if_fail (GTK_IS_WIDGET (widget));
  g_return_if_fail (custom_window == NULL || GTK_IS_WINDOW (custom_window));

  tooltip_markup = g_object_get_qdata (G_OBJECT (widget), quark_tooltip_markup);

  if (custom_window)
    g_object_ref (custom_window);

  g_object_set_qdata_full (G_OBJECT (widget), quark_tooltip_window,
			   custom_window, g_object_unref);

  has_tooltip = (custom_window != NULL || tooltip_markup != NULL);
  gtk_widget_real_set_has_tooltip (widget, has_tooltip, FALSE);

  if (has_tooltip && gtk_widget_get_visible (widget))
    gtk_widget_queue_tooltip_query (widget);
}

/**
 * gtk_widget_get_tooltip_window:
 * @widget: a #GtkWidget
 *
 * Returns the #GtkWindow of the current tooltip. This can be the
 * GtkWindow created by default, or the custom tooltip window set
 * using gtk_widget_set_tooltip_window().
 *
 * Return value: (transfer none): The #GtkWindow of the current tooltip.
 *
 * Since: 2.12
 */
GtkWindow *
gtk_widget_get_tooltip_window (GtkWidget *widget)
{
  g_return_val_if_fail (GTK_IS_WIDGET (widget), NULL);

  return g_object_get_qdata (G_OBJECT (widget), quark_tooltip_window);
}

/**
 * gtk_widget_trigger_tooltip_query:
 * @widget: a #GtkWidget
 *
 * Triggers a tooltip query on the display where the toplevel of @widget
 * is located. See gtk_tooltip_trigger_tooltip_query() for more
 * information.
 *
 * Since: 2.12
 */
void
gtk_widget_trigger_tooltip_query (GtkWidget *widget)
{
  gtk_tooltip_trigger_tooltip_query (gtk_widget_get_display (widget));
}

static guint tooltip_query_id;
static GSList *tooltip_query_displays;

static gboolean
tooltip_query_idle (gpointer data)
{
  g_slist_foreach (tooltip_query_displays, (GFunc)gtk_tooltip_trigger_tooltip_query, NULL);
  g_slist_foreach (tooltip_query_displays, (GFunc)g_object_unref, NULL);
  g_slist_free (tooltip_query_displays);

  tooltip_query_displays = NULL;
  tooltip_query_id = 0;

  return FALSE;
}

static void
gtk_widget_queue_tooltip_query (GtkWidget *widget)
{
  GdkDisplay *display;

  display = gtk_widget_get_display (widget);

  if (!g_slist_find (tooltip_query_displays, display))
    tooltip_query_displays = g_slist_prepend (tooltip_query_displays, g_object_ref (display));

  if (tooltip_query_id == 0)
    tooltip_query_id = gdk_threads_add_idle (tooltip_query_idle, NULL);
}

/**
 * gtk_widget_set_tooltip_text:
 * @widget: a #GtkWidget
 * @text: the contents of the tooltip for @widget
 *
 * Sets @text as the contents of the tooltip. This function will take
 * care of setting GtkWidget:has-tooltip to %TRUE and of the default
 * handler for the GtkWidget::query-tooltip signal.
 *
 * See also the GtkWidget:tooltip-text property and gtk_tooltip_set_text().
 *
 * Since: 2.12
 */
void
gtk_widget_set_tooltip_text (GtkWidget   *widget,
                             const gchar *text)
{
  g_return_if_fail (GTK_IS_WIDGET (widget));

  g_object_set (G_OBJECT (widget), "tooltip-text", text, NULL);
}

/**
 * gtk_widget_get_tooltip_text:
 * @widget: a #GtkWidget
 *
 * Gets the contents of the tooltip for @widget.
 *
 * Return value: the tooltip text, or %NULL. You should free the
 *   returned string with g_free() when done.
 *
 * Since: 2.12
 */
gchar *
gtk_widget_get_tooltip_text (GtkWidget *widget)
{
  gchar *text = NULL;

  g_return_val_if_fail (GTK_IS_WIDGET (widget), NULL);

  g_object_get (G_OBJECT (widget), "tooltip-text", &text, NULL);

  return text;
}

/**
 * gtk_widget_set_tooltip_markup:
 * @widget: a #GtkWidget
 * @markup: (allow-none): the contents of the tooltip for @widget, or %NULL
 *
 * Sets @markup as the contents of the tooltip, which is marked up with
 *  the <link linkend="PangoMarkupFormat">Pango text markup language</link>.
 *
 * This function will take care of setting GtkWidget:has-tooltip to %TRUE
 * and of the default handler for the GtkWidget::query-tooltip signal.
 *
 * See also the GtkWidget:tooltip-markup property and
 * gtk_tooltip_set_markup().
 *
 * Since: 2.12
 */
void
gtk_widget_set_tooltip_markup (GtkWidget   *widget,
                               const gchar *markup)
{
  g_return_if_fail (GTK_IS_WIDGET (widget));

  g_object_set (G_OBJECT (widget), "tooltip-markup", markup, NULL);
}

/**
 * gtk_widget_get_tooltip_markup:
 * @widget: a #GtkWidget
 *
 * Gets the contents of the tooltip for @widget.
 *
 * Return value: the tooltip text, or %NULL. You should free the
 *   returned string with g_free() when done.
 *
 * Since: 2.12
 */
gchar *
gtk_widget_get_tooltip_markup (GtkWidget *widget)
{
  gchar *text = NULL;

  g_return_val_if_fail (GTK_IS_WIDGET (widget), NULL);

  g_object_get (G_OBJECT (widget), "tooltip-markup", &text, NULL);

  return text;
}

/**
 * gtk_widget_set_has_tooltip:
 * @widget: a #GtkWidget
 * @has_tooltip: whether or not @widget has a tooltip.
 *
 * Sets the has-tooltip property on @widget to @has_tooltip.  See
 * GtkWidget:has-tooltip for more information.
 *
 * Since: 2.12
 */
void
gtk_widget_set_has_tooltip (GtkWidget *widget,
			    gboolean   has_tooltip)
{
  g_return_if_fail (GTK_IS_WIDGET (widget));

  g_object_set (G_OBJECT (widget), "has-tooltip", has_tooltip, NULL);
}

/**
 * gtk_widget_get_has_tooltip:
 * @widget: a #GtkWidget
 *
 * Returns the current value of the has-tooltip property.  See
 * GtkWidget:has-tooltip for more information.
 *
 * Return value: current value of has-tooltip on @widget.
 *
 * Since: 2.12
 */
gboolean
gtk_widget_get_has_tooltip (GtkWidget *widget)
{
  gboolean has_tooltip = FALSE;

  g_return_val_if_fail (GTK_IS_WIDGET (widget), FALSE);

  g_object_get (G_OBJECT (widget), "has-tooltip", &has_tooltip, NULL);

  return has_tooltip;
}

/**
 * gtk_widget_get_allocation:
 * @widget: a #GtkWidget
 * @allocation: (out): a pointer to a #GtkAllocation to copy to
 *
 * Retrieves the widget's allocation.
 *
 * Since: 2.18
 */
void
gtk_widget_get_allocation (GtkWidget     *widget,
                           GtkAllocation *allocation)
{
  g_return_if_fail (GTK_IS_WIDGET (widget));
  g_return_if_fail (allocation != NULL);

  *allocation = widget->allocation;
}

/**
 * gtk_widget_set_allocation:
 * @widget: a #GtkWidget
 * @allocation: a pointer to a #GtkAllocation to copy from
 *
 * Sets the widget's allocation.  This should not be used
 * directly, but from within a widget's size_allocate method.
 *
 * Since: 2.18
 */
void
gtk_widget_set_allocation (GtkWidget           *widget,
                           const GtkAllocation *allocation)
{
  g_return_if_fail (GTK_IS_WIDGET (widget));
  g_return_if_fail (allocation != NULL);

  widget->allocation = *allocation;
}

/**
 * gtk_widget_get_requisition:
 * @widget: a #GtkWidget
 * @requisition: (out): a pointer to a #GtkRequisition to copy to
 *
 * Retrieves the widget's requisition.
 *
 * This function should only be used by widget implementations in
 * order to figure whether the widget's requisition has actually
 * changed after some internal state change (so that they can call
 * gtk_widget_queue_resize() instead of gtk_widget_queue_draw()).
 *
 * Normally, gtk_widget_size_request() should be used.
 *
 * Since: 2.20
 */
void
gtk_widget_get_requisition (GtkWidget      *widget,
                            GtkRequisition *requisition)
{
  g_return_if_fail (GTK_IS_WIDGET (widget));
  g_return_if_fail (requisition != NULL);

  *requisition = widget->requisition;
}

/**
 * gtk_widget_set_window:
 * @widget: a #GtkWidget
 * @window: a #GdkWindow
 *
 * Sets a widget's window. This function should only be used in a
 * widget's GtkWidget::realize() implementation. The %window passed is
 * usually either new window created with gdk_window_new(), or the
 * window of its parent widget as returned by
 * gtk_widget_get_parent_window().
 *
 * Widgets must indicate whether they will create their own #GdkWindow
 * by calling gtk_widget_set_has_window(). This is usually done in the
 * widget's init() function.
 *
 * Since: 2.18
 */
void
gtk_widget_set_window (GtkWidget *widget,
                       GdkWindow *window)
{
  g_return_if_fail (GTK_IS_WIDGET (widget));
  g_return_if_fail (window == NULL || GDK_IS_WINDOW (window));

  if (widget->window != window)
    {
      widget->window = window;
      g_object_notify (G_OBJECT (widget), "window");
    }
}

/**
 * gtk_widget_get_window:
 * @widget: a #GtkWidget
 *
 * Returns the widget's window if it is realized, %NULL otherwise
 *
 * Return value: @widget's window.
 *
 * Since: 2.14
 */
GdkWindow*
gtk_widget_get_window (GtkWidget *widget)
{
  g_return_val_if_fail (GTK_IS_WIDGET (widget), NULL);

  return widget->window;
}

static void
_gtk_widget_set_has_focus (GtkWidget *widget,
                           gboolean   has_focus)
{
  if (has_focus)
    GTK_OBJECT_FLAGS (widget) |= GTK_HAS_FOCUS;
  else
    GTK_OBJECT_FLAGS (widget) &= ~(GTK_HAS_FOCUS);
}

/**
 * gtk_widget_send_focus_change:
 * @widget: a #GtkWidget
 * @event: a #GdkEvent of type GDK_FOCUS_CHANGE
 *
 * Sends the focus change @event to @widget
 *
 * This function is not meant to be used by applications. The only time it
 * should be used is when it is necessary for a #GtkWidget to assign focus
 * to a widget that is semantically owned by the first widget even though
 * it's not a direct child - for instance, a search entry in a floating
 * window similar to the quick search in #GtkTreeView.
 *
 * An example of its usage is:
 *
 * |[
 *   GdkEvent *fevent = gdk_event_new (GDK_FOCUS_CHANGE);
 *
 *   fevent->focus_change.type = GDK_FOCUS_CHANGE;
 *   fevent->focus_change.in = TRUE;
 *   fevent->focus_change.window = gtk_widget_get_window (widget);
 *   if (fevent->focus_change.window != NULL)
 *     g_object_ref (fevent->focus_change.window);
 *
 *   gtk_widget_send_focus_change (widget, fevent);
 *
 *   gdk_event_free (event);
 * ]|
 *
 * Return value: the return value from the event signal emission: %TRUE
 *   if the event was handled, and %FALSE otherwise
 *
 * Since: 2.20
 */
gboolean
gtk_widget_send_focus_change (GtkWidget *widget,
                              GdkEvent  *event)
{
  gboolean res;

  g_return_val_if_fail (GTK_IS_WIDGET (widget), FALSE);
  g_return_val_if_fail (event != NULL && event->type == GDK_FOCUS_CHANGE, FALSE);

  g_object_ref (widget);

  _gtk_widget_set_has_focus (widget, event->focus_change.in);

  res = gtk_widget_event (widget, event);

  g_object_notify (G_OBJECT (widget), "has-focus");

  g_object_unref (widget);

  return res;
}

#define __GTK_WIDGET_C__
#include "gtkaliasdef.c"<|MERGE_RESOLUTION|>--- conflicted
+++ resolved
@@ -5633,7 +5633,6 @@
   g_return_val_if_fail (GTK_IS_WIDGET (widget), FALSE);
 
   return (GTK_OBJECT_FLAGS (widget) & GTK_HAS_DEFAULT) != 0;
-<<<<<<< HEAD
 }
 
 void
@@ -5644,8 +5643,6 @@
     GTK_OBJECT_FLAGS (widget) |= GTK_HAS_DEFAULT;
   else
     GTK_OBJECT_FLAGS (widget) &= ~(GTK_HAS_DEFAULT);
-=======
->>>>>>> 3833ef5c
 }
 
 /**
@@ -5748,7 +5745,6 @@
   g_return_val_if_fail (GTK_IS_WIDGET (widget), FALSE);
 
   return (GTK_OBJECT_FLAGS (widget) & GTK_HAS_GRAB) != 0;
-<<<<<<< HEAD
 }
 
 void
@@ -5759,8 +5755,6 @@
     GTK_OBJECT_FLAGS (widget) |= GTK_HAS_GRAB;
   else
     GTK_OBJECT_FLAGS (widget) &= ~(GTK_HAS_GRAB);
-=======
->>>>>>> 3833ef5c
 }
 
 /**
@@ -5990,7 +5984,6 @@
   g_return_val_if_fail (GTK_IS_WIDGET (widget), FALSE);
 
   return (GTK_OBJECT_FLAGS (widget) & GTK_TOPLEVEL) != 0;
-<<<<<<< HEAD
 }
 
 void
@@ -6001,8 +5994,6 @@
     GTK_OBJECT_FLAGS (widget) |= GTK_TOPLEVEL;
   else
     GTK_OBJECT_FLAGS (widget) &= ~(GTK_TOPLEVEL);
-=======
->>>>>>> 3833ef5c
 }
 
 /**
@@ -7951,13 +7942,8 @@
       aux_info->height = height;
       changed = TRUE;
     }
-<<<<<<< HEAD
   
   if (gtk_widget_get_visible (widget) && changed)
-=======
-
-  if (changed && gtk_widget_get_visible (widget))
->>>>>>> 3833ef5c
     gtk_widget_queue_resize (widget);
 
   g_object_thaw_notify (G_OBJECT (widget));
